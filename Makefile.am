--- conflicted
+++ resolved
@@ -216,11 +216,7 @@
 libmosh_a_SOURCES += src/ffi_stub_x86_64.S
 endif
 
-<<<<<<< HEAD
 BUILT_SOURCES = src/Object-accessors.h src/Instruction.h src/Reader.tab.hpp src/NumberReader.tab.hpp src/Reader.tab.cpp src/NumberReader.tab.cpp src/Scanner.cpp src/NumberScanner.cpp src/cprocedures.cpp src/labels.cpp src/OSConstants.h
-=======
-BUILT_SOURCES = src/Object-accessors.h src/Instruction.h src/Reader.tab.hpp src/NumberReader.tab.hpp src/cprocedures.cpp src/labels.cpp src/OSConstants.h
->>>>>>> 31d9f86c
 
 mosh_core_libraries = \
 lib/match.ss \
@@ -385,19 +381,8 @@
 
 # when you release comment out start
 if DEVELOPER
-<<<<<<< HEAD
-GIT_BRANCH_NAME=`git branch | grep '*' | cut -d ' ' -f 2`
-SVN_REPOS="http://mosh-scheme.googlecode.com/svn/branches"
-
 
 bootstrap:
-	svn checkout $(SVN_REPOS)/psyntax.$(GIT_BRANCH_NAME)/ boot/runtimes/psyntax-mosh/psyntax.$(GIT_BRANCH_NAME) || \
-    svn checkout $(SVN_REPOS)/psyntax.master/ boot/runtimes/psyntax-mosh/psyntax.$(GIT_BRANCH_NAME)
-	cp -p boot/runtimes/psyntax-mosh/psyntax.$(GIT_BRANCH_NAME)/psyntax.scm boot/runtimes/psyntax-mosh/ 
-=======
-
-bootstrap:
->>>>>>> 31d9f86c
 	$(MAKE) -C boot
 	$(MAKE) src/Reader.tab.cpp
 	$(MAKE) src/Instruction.h src/cprocedures.cpp
@@ -416,7 +401,6 @@
 
 # when you release comment out end
 endif
-<<<<<<< HEAD
 
 doc:
 	mosh misc/scripts/gen-doc-from-r6rs.scm
@@ -500,89 +484,6 @@
 	(MOSH_TARGET=$(NMOSHBIN) MOSH_BUILDDIR=$(abs_top_builddir) MOSH_SRCDIR=$(abs_top_srcdir) $(MAKE) -C $(top_srcdir) -f test/Makefile runtest-ffi)
 	(MOSH_TARGET=$(NMOSHBIN) $(MAKE) -C $(top_srcdir) -f test/Makefile runtest-nmosh)
 
-=======
-
-doc:
-	mosh misc/scripts/gen-doc-from-r6rs.scm
-	perl ~/NaturalDocs-1.4/NaturalDocs -i . -o HTML doc/html -p doc/config -s pink -xi tools
-
-.PHONY: doc test ntest testB testR testL ntestB ntestR ntestL install
-
-bench:
-#	@GOSH@ ./misc/scripts/bench.scm > /dev/null
-	LANG=C gosh ./misc/scripts/bench2.scm
-
-#### Instruction.h
-
-src/Instruction.h: src/instruction.scm
-	(cd $(top_srcdir) && gosh misc/scripts/gen-insn.scm $<) > $@
-
-src/main.cpp: src/psyntax_mosh_image.cpp src/baselib.h src/match.h
-
-src/labels.cpp: src/instruction.scm
-	(cd $(top_srcdir) && gosh misc/scripts/gen-label.scm $<) > $@
-
-src/cprocedures.cpp: boot/free-vars-decl.scm ./misc/scripts/gen-cproc.scm
-	(cd $(top_srcdir) && gosh misc/scripts/gen-cproc.scm) > $@
-
-src/all-tests.scm: src/test-data.scm
-	(cd $(top_srcdir) && mosh -5 misc/scripts/gen-test.scm src/test-data.scm src/all-tests.scm)
-#	echo 'run -5 misc/scripts/gen-test.scm test-data.scm all-tests.scm ' | gdb ./mosh
-
-src/Object-accessors.h: src/accessors.scm
-	(cd $(top_srcdir) && mosh misc/scripts/gen-accessors.scm) > $@
-
-src/OSConstants.h: src/os-constants.scm
-	(cd $(top_srcdir) && mosh misc/scripts/gen-os-constants.scm) > $@
-
-# READER 
-src/Reader.tab.hpp: src/Reader.tab.cpp src/Reader.y
-
-src/NumberReader.tab.hpp: src/NumberReader.tab.cpp src/NumberReader.y
-
-src/Reader.tab.cpp: src/Reader.y
-	bison -d $< -o $@
-
-src/NumberReader.tab.cpp: src/NumberReader.y
-	bison -p "number_yy" -d $< -o $@
-
-src/Scanner.cpp : src/scanner.re
-	re2c -u $< > $@ # -d is debug option
-
-src/NumberScanner.cpp : src/NumberScanner.re
-	re2c -cu $< > $@ # -d is debug option
-
-## N.B. Do not use -g (optimization) option. -u causes YYCURSOR bug.
-##      for " \ " yen mark, -g causes infinite loop
-
-#### test
-check: test
-
-#FIXME: use macro
-MOSHBIN ="MOSH_LOADPATH=$(abs_top_srcdir)/lib $(abs_builddir)/mosh $(MOSH_TESTARGS)"
-NMOSHBIN ="MOSH_LOADPATH=$(abs_top_srcdir)/lib $(abs_builddir)/nmosh $(MOSH_TESTARGS)"
-
-test: testB testR testL
-ntest: ntestB ntestR ntestL
-
-testB: lib/libffitest.so.1.0 ./mosh src/all-tests.scm
-	(MOSH_TARGET=$(MOSHBIN) $(MAKE) -C $(top_srcdir) -f test/Makefile runtest)
-	(MOSH_TARGET=$(MOSHBIN) $(MAKE) -C $(top_srcdir) -f test/Makefile runtest-mosh)
-
-testL:
-	(MOSH_TARGET=$(MOSHBIN) $(MAKE) -C $(top_srcdir)/test/irregex)
-
-testR:
-	(MOSH_TARGET=$(MOSHBIN) $(MAKE) -C $(top_srcdir)/test/r6rs-test-suite)
-
-#check-am is Automake's internal target..
-testU: check-am
-
-ntestB: lib/libffitest.so.1.0 ./nmosh src/all-tests.scm
-	(MOSH_TARGET=$(NMOSHBIN) $(MAKE) -C $(top_srcdir) -f test/Makefile runtest)
-	(MOSH_TARGET=$(NMOSHBIN) $(MAKE) -C $(top_srcdir) -f test/Makefile runtest-nmosh)
-
->>>>>>> 31d9f86c
 ntestL:
 	(MOSH_TARGET=$(NMOSHBIN) $(MAKE) -C $(top_srcdir)/test/irregex)
 
