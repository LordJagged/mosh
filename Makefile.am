# GLOBAL CFLAGS
AM_CFLAGS   = @MOSH_OPTS@
AM_CXXFLAGS = $(CFLAGS)

# Boehm GC
BOEHM_GC_DIR = gc-7.1
GC_LIB       = $(BOEHM_GC_DIR)/.libs/libgc.a

# Regexp library oniguruma
ONIG_DIR   = onig-5.7.0
REGEXP_LIB = $(ONIG_DIR)/.libs/libonig.a

# for GTEST
GTEST_DIR     = gtest-1.2.1
USER_DIR      = .
TESTS         = # used later
GTEST_HEADERS_ = $(GTEST_DIR)/include/gtest/*.h \
                $(GTEST_DIR)/include/gtest/internal/*.h
GTEST_CPPFLAGS_ = -I$(GTEST_DIR) -I$(GTEST_DIR)/include

SUBDIRS = $(BOEHM_GC_DIR) $(ONIG_DIR) .

man_MANS = doc/mosh.1 doc/mosh_config.1

if DEVELOPER
bin_PROGRAMS = mosh test_port test_fasl test_ffi test_object test_vm test_compat test_getopt test_thread test_jit_stack
else
bin_PROGRAMS = mosh
endif

bin_SCRIPTS = src/mosh_config

if DEVELOPER
DEBUG_FLAGS=-DDEBUG_VERSION
endif
# mosh
# -O3 causes miss compile of NumberReader.tab.cpp. (newest gcc?)
# see http://d.hatena.ne.jp/higepon/20081114/1226645373
mosh_SOURCES  = src/main.cpp
mosh_OPTS     = -D MONA_SCHEME -D USE_BOEHM_GC -Wall -D MOSH_LIB_PATH="\"@MOSH_LIB_PATH@\"" -I src -I $(includedir)
mosh_CFLAGS   = $(mosh_OPTS)  -g -D_FILE_OFFSET_BITS=64 -Wall -pipe @MOSH_OPTS@ $(DEBUG_FLAGS) -Wno-deprecated # temp -Wno-deprecated
mosh_CXXFLAGS = $(mosh_CFLAGS)
mosh_LDADD = libmosh.a $(GC_LIB) $(REGEXP_LIB) @MOSH_LDADD_ARCH@

if MINGW32
mosh_LDADD += mosh-icon.o
mosh-icon.o : win/mosh.rc misc/logo/mosh.ico
	$(WINDRES) win/mosh.rc -o mosh-icon.o
endif 

noinst_LIBRARIES   = libmosh.a
libmosh_a_CXXFLAGS = $(mosh_CFLAGS) $(mosh_OPTS) -I$(GTEST_DIR) -I$(GTEST_DIR)/include
libmosh_a_SOURCES = \
src/JitStack.h                                                         \
src/HeapObject.h                                                       \
src/Object-inl.h                                                       \
src/Object-accessors.h                                                 \
src/Pair-inl.h                                                         \
src/VM-inl.h                                                           \
src/psyntax.h                                                          \
src/pmatch.h                                                           \
src/compiler-with-library.h                                            \
src/CProcedure.h                                                       \
src/Instruction.h                                                      \
src/Callable.h                                                         \
src/GenericMap.h                                                       \
src/BinaryInputPort.h                                                  \
src/BinaryOutputPort.h                                                 \
src/scheme.h                                                           \
src/ByteVector.h                                                       \
src/HashTable.h                                                        \
src/Pair.h                                                             \
src/ExecutableMemory.h                                                 \
src/LineBufferedFileBinaryOutputPort.h                                 \
src/Stack.h                                                            \
src/Gloc.h                         src/BinaryInputOutputPort.h         \
src/Box.h                          src/Port.h                          \
src/BinaryPort.h                   src/OutputPort.h                    \
src/Codec.h                                                            \
src/Transcoder.h                   src/Transcoder.cpp                  \
src/ProcedureMacro.h                                                   \
src/EqvHashTable.h                 src/EqvHashTable.cpp                \
src/Compnum.h                      src/Compnum.cpp                     \
src/Fixnum.h                       src/Fixnum.cpp                      \
src/Closure.h                      src/Closure.cpp                     \
src/UtilityProcedures.h            src/UtilityProcedures.cpp           \
src/ProcessProcedures.h            src/ProcessProcedures.cpp           \
src/Reader.h                       src/Reader.cpp                      \
src/NumberReader.h                 src/NumberReader.cpp                \
src/scheme.h                       src/scheme.cpp                      \
src/Regexp.h                       src/Regexp.cpp                      \
src/Symbol.h                       src/Symbol.cpp                      \
src/VM.h                           src/VM.cpp                          \
src/VM-Profiler.cpp                src/VM-Run.cpp                      \
src/VM-Run.h                       src/Continuation.h                  \
src/Scanner.h                      src/Scanner.cpp                     \
src/NumberScanner.h                src/NumberScanner.cpp               \
src/ByteArrayBinaryInputPort.h     src/ByteArrayBinaryInputPort.cpp    \
src/ByteArrayBinaryOutputPort.h    src/ByteArrayBinaryOutputPort.cpp   \
src/ScannerHelper.h                src/ScannerHelper.cpp               \
src/Reader.tab.hpp                 src/Reader.tab.cpp                  \
src/NumberReader.tab.hpp           src/NumberReader.tab.cpp            \
src/FileBinaryInputPort.h          src/FileBinaryInputPort.cpp         \
src/BufferedFileBinaryInputPort.h  src/BufferedFileBinaryInputPort.cpp \
src/FileBinaryOutputPort.h         src/FileBinaryOutputPort.cpp        \
src/BufferedFileBinaryOutputPort.h src/BufferedFileBinaryOutputPort.cpp\
src/CustomBinaryInputPort.h        src/CustomBinaryInputPort.cpp       \
src/CustomTextualInputPort.h       src/CustomTextualInputPort.cpp      \
src/CustomTextualOutputPort.h      src/CustomTextualOutputPort.cpp     \
src/CustomTextualInputOutputPort.h src/CustomTextualInputOutputPort.cpp\
src/CustomBinaryInputOutputPort.h  src/CustomBinaryInputOutputPort.cpp \
src/TextualOutputPort.h            src/TextualOutputPort.cpp           \
src/TextualInputPort.cpp           src/TextualInputPort.h              \
src/TranscodedTextualInputPort.cpp src/TranscodedTextualInputPort.h    \
src/TranscodedTextualOutputPort.cpp src/TranscodedTextualOutputPort.h  \
src/StringTextualOutputPort.h      src/StringTextualOutputPort.cpp     \
src/StringTextualInputPort.h       src/StringTextualInputPort.cpp      \
src/Codec.cpp                      src/Codec.h                         \
src/UTF8Codec.cpp                  src/UTF8Codec.h                     \
src/UTF16Codec.cpp                 src/UTF16Codec.h                    \
src/UTF32Codec.cpp                 src/UTF32Codec.h                    \
src/EqHashTable.h                  src/EqHashTable.cpp                 \
src/SString.h                      src/SString.cpp                     \
src/GenericHashTable.h             src/GenericHashTable.cpp            \
src/Object.h                       src/Object.cpp                      \
src/RecordTypeDescriptor.h         src/RecordTypeDescriptor.cpp        \
src/RecordConstructorDescriptor.h  src/RecordConstructorDescriptor.cpp \
src/Record.h                       src/Record.cpp                      \
src/RecordProcedures.cpp           src/RecordProcedures.h              \
src/ConditionProcedures.cpp        src/ConditionProcedures.h           \
src/CompilerProcedures.cpp         src/CompilerProcedures.h            \
src/HashTableProceduures.cpp       src/HashTableProceduures.h          \
src/RegexpProcedures.cpp           src/RegexpProcedures.h              \
src/StringProcedures.cpp           src/StringProcedures.h              \
src/PortProcedures.cpp             src/PortProcedures.h                \
src/ListProcedures.cpp             src/ListProcedures.h                \
src/ErrorProcedures.cpp            src/ErrorProcedures.h               \
src/ArithmeticProcedures.cpp       src/ArithmeticProcedures.h          \
src/FlonumProcedures.cpp           src/FlonumProcedures.h              \
src/BitwiseProcedures.cpp          src/BitwiseProcedures.h             \
src/ByteVectorProcedures.cpp       src/ByteVectorProcedures.h          \
src/SocketProcedures.cpp           src/SocketProcedures.h              \
src/Equivalent.h                   src/Equivalent.cpp                  \
src/CompoundCondition.h            src/CompoundCondition.cpp           \
src/ucs4string.h                   src/ucs4string.cpp                  \
src/Vector.h                       src/Vector.cpp                      \
src/Fasl.h                         src/Fasl.cpp                        \
src/Arithmetic.h                   src/Arithmetic.cpp                  \
src/Ratnum.h                       src/Ratnum.cpp                      \
src/Bignum.h                       src/Bignum.cpp                      \
src/Flonum.h                       src/Flonum.cpp                      \
src/CodeBuilder.h                  src/CodeBuilder.cpp                 \
src/FixnumProcedures.h             src/FixnumProcedures.cpp            \
src/Latin1Codec.h                  src/Latin1Codec.cpp                 \
src/FFI.h                          src/FFI.cpp                         \
src/FFIProcedures.h                src/FFIProcedures.cpp               \
src/CustomBinaryOutputPort.h       src/CustomBinaryOutputPort.cpp      \
src/FileBinaryInputOutputPort.h    src/FileBinaryInputOutputPort.cpp   \
src/SocketBinaryInputOutputPort.h  src/SocketBinaryInputOutputPort.cpp \
src/TranscodedTextualInputOutputPort.h  src/TranscodedTextualInputOutputPort.cpp   \
src/BufferedFileBinaryInputOutputPort.h  src/BufferedFileBinaryInputOutputPort.cpp \
src/TestingFileBinaryOutputPort.h src/TestingFileBinaryInputPort.h                 \
src/TestingVM.h src/OSConstants.h \
src/getoptU.h src/getoptU.cpp  \
src/StandardOutputPort.h \
src/StandardErrorPort.h \
src/StandardInputPort.h \
src/BlockBufferedFileBinaryOutputPort.h \
src/BlockBufferedFileBinaryInputOutputPort.h \
src/LineBufferedFileBinaryInputOutputPort.h \
src/MultiVMProcedures.h src/MultiVMProcedures.cpp \
src/OSCompatSocket.h src/OSCompatSocket.cpp \
src/OSCompatThread.h src/OSCompatThread.cpp \
src/VMFactory.cpp src/VMFactory.h \
src/SimpleStruct.h \
src/OSCompat.h src/OSCompat.cpp

if FFI_I386
libmosh_a_SOURCES += src/ffi_stub_i386.S
endif

if FFI_X86_64
libmosh_a_SOURCES += src/ffi_stub_x86_64.S
endif

mosh_core_libraries = \
lib/mosh/jit.ss \
lib/mosh/jit/compiler.ss \
lib/mosh/jit/vm.ss \
lib/mosh/jit/assembler.ss \
lib/mosh/jit/instructions.ss \
lib/match.ss \
lib/irregex.ss \
lib/memcached.ss \
lib/lambda/wiki.ss    \
lib/mosh/queue.ss    \
lib/mosh/ffi.ss    \
lib/mosh/dbi.ss    \
lib/mosh/mysql.ss    \
lib/mosh/socket.ss    \
lib/mosh/process.ss \
lib/mosh/shell.ss \
lib/mosh/shell/repl.ss \
lib/mosh/dbd/mysql.ss  \
lib/mosh/test.ss   \
lib/mosh/pp.ss     \
lib/mosh/file.ss     \
lib/mosh/control.ss     \
lib/mosh/concurrent.ss     \
lib/mosh/config.ss \
lib/mosh/cgi.ss  \
lib/clos/core.ss  lib/clos/helpers.ss  lib/clos/introspection.ss  lib/clos/slot-access.ss  lib/clos/user.ss \
lib/clos/bootstrap/generic-functions.ss  lib/clos/bootstrap/standard-classes.ss \
lib/clos/private/allocation.ikarus.ss         lib/clos/private/method-cache.ikarus.ss \
lib/clos/private/allocation.ss                lib/clos/private/method-cache.ss \
lib/clos/private/compat.ss                    \
lib/clos/private/core-class-layout.ss         lib/clos/private/slow-method-cache.ss \
lib/clos/private/top-sort.ss \
lib/clos/private/fast-method-cache.ikarus.ss \
lib/clos/std-protocols/add-method.ss            lib/clos/std-protocols/initialize.ss \
lib/clos/std-protocols/allocate-instance.ss     lib/clos/std-protocols/make.ss \
lib/clos/std-protocols/class-initialization.ss  lib/clos/std-protocols/print-object.ss \
lib/clos/std-protocols/generic-invocation.ss \
lib/srfi/private/include.sls \
lib/srfi/private/include/compat.mosh.sls \
lib/srfi/private/registry.sls \
lib/srfi/private/let-opt.sls \
lib/srfi/private/platform-features.mosh.sls \
lib/srfi/private/OS-id-features.sls \
lib/srfi/%3a0.sls \
lib/srfi/%3a0/cond-expand.sls \
lib/srfi/%3a1.sls \
lib/srfi/%3a1/lists.sls \
lib/srfi/%3a2.sls \
lib/srfi/%3a2/and-let%2a.sls \
lib/srfi/%3a6.sls \
lib/srfi/%3a6/basic-string-ports.sls \
lib/srfi/%3a6/basic-string-ports/compat.mosh.sls \
lib/srfi/%3a8.sls \
lib/srfi/%3a8/receive.sls \
lib/srfi/%3a9.sls \
lib/srfi/%3a9/records.sls \
lib/srfi/%3a11.sls \
lib/srfi/%3a11/let-values.sls \
lib/srfi/%3a13.sls \
lib/srfi/13/srfi-13.scm \
lib/srfi/%3a13/strings.sls \
lib/srfi/%3a14.sls \
lib/srfi/%3a14/char-sets.sls \
lib/srfi/14/srfi-14.scm \
lib/srfi/%3a16.sls \
lib/srfi/%3a16/case-lambda.sls \
lib/srfi/%3a19.sls \
lib/srfi/%3a19/time.sls \
lib/srfi/%3a19/time/compat.mosh.sls \
lib/srfi/19/srfi-19.scm \
lib/srfi/%3a23.sls \
lib/srfi/%3a23/error.sls \
lib/srfi/%3a26.sls \
lib/srfi/%3a26/cut.sls \
lib/srfi/26/cut.scm \
lib/srfi/%3a27.sls \
lib/srfi/%3a27/random-bits.sls \
lib/srfi/27/random.ss \
lib/srfi/%3a31.sls \
lib/srfi/%3a31/rec.sls \
lib/srfi/%3a37.sls \
lib/srfi/%3a37/args-fold.sls \
lib/srfi/37/srfi-37-reference.scm \
lib/srfi/%3a38.sls \
lib/srfi/%3a38/with-shared-structure.mosh.sls \
lib/srfi/%3a39.sls \
lib/srfi/%3a39/parameters.mosh.sls \
lib/srfi/%3a41.sls \
lib/srfi/%3a41/streams.sls \
lib/srfi/%3a41/streams/primitive.sls \
lib/srfi/%3a41/streams/derived.sls \
lib/srfi/%3a42.sls \
lib/srfi/%3a42/eager-comprehensions.sls \
lib/srfi/42/ec.scm \
lib/srfi/%3a43.sls \
lib/srfi/%3a43/vectors.sls \
lib/srfi/43/vector-lib.scm \
lib/srfi/%3a48.sls \
lib/srfi/%3a48/intermediate-format-strings.sls \
lib/srfi/%3a48/intermediate-format-strings/compat.mosh.sls \
lib/srfi/%3a61.sls \
lib/srfi/%3a61/cond.sls \
lib/srfi/%3a64.sls \
lib/srfi/%3a64/testing.sls \
lib/srfi/64/testing.scm \
lib/srfi/%3a67.sls \
lib/srfi/%3a67/compare-procedures.sls \
lib/srfi/67/compare.ss \
lib/srfi/%3a78.sls \
lib/srfi/%3a78/lightweight-testing.sls \
lib/srfi/%3a78/lightweight-testing/compat.mosh.sls \
lib/srfi/78/check.scm \
lib/srfi/%3a98.ss \
lib/srfi/%3a98/os-environment-variables.sls\
lib/srfi/%3a99.sls \
lib/srfi/%3a99/records.sls \
lib/srfi/%3a99/records/helper.sls \
lib/srfi/%3a99/records/inspection.sls \
lib/srfi/%3a99/records/procedural.sls \
lib/srfi/%3a99/records/syntactic.sls

#mosh_core_fasl_libraries = $(mosh_core_libraries:.ss=.ss.fasl)

datadir = @MOSH_LIB_PATH@
data_DATA = src/all-tests.scm
nobase_data_DATA = ${mosh_core_libraries} #${mosh_core_fasl_libraries}

INCLUDES       = -I $(top_srcdir)/$(BOEHM_GC_DIR)/include -I $(top_srcdir)/$(ONIG_DIR)
EXTRA_DIST     = \
src/instruction.scm src/vm.scm src/library.scm src/compiler.scm \
src/free-vars.scm misc/scripts src/pmatch.scm src/test-data.scm doc \
lib/psyntax/psyntax.scm doc/mosh.1 doc/mosh_config.1 \
tools/psyntax-r6rs doc/RELNOTE lib src/cprocedures.cpp \
src/labels.cpp src/all-tests.scm test src/call.inc.cpp ${GTEST_DIR} \
src/ffitest.c win mosh.vcproj mosh.sln doc README misc

GENERATED = \
src/all-tests.scm src/Scanner.cpp src/NumberScanner.cpp src/psyntax.h src/compiler-gauche.scm \
src/DebugInstruction.h src/cprocedures.cpp  src/OSConstants.h src/Object-accessors.h \
src/labels.cpp src/psyntax.scmc \
src/pmatch.scmc src/compiler-with-library.scmc src/compiler-vm-cpp.scm \
src/compiler-vm.scm src/compiler-with-library.scm src/Instruction.h \
src/psyntax.h src/psyntax.scmc.fasl src/pmatch.h src/pmatch.scmc.fasl \
src/compiler-with-library.h src/compiler-with-library.scmc.fasl \
src/psyntax.scmc-e src/compiler-with-library.scmc-e src/pmatch.scmc-e \
src/free-vars-decl.scm src/NumberReader.tab.cpp src/NumberReader.tab.hpp \
src/Reader.tab.cpp src/Reader.tab.hpp

CLEANFILES = gtest.a gtest_main.a lib/libffitest.so.1.0 src/ffitest.o
MAINTAINERCLEANFILES = $(GENERATED)

#  N.B. We don't use backend's (gensym) for following reasons.
#   (a) When we read serialize libraries, we need all symbols are interned.
#       Because symbols who have same string should be eq?, even when they are loaded from separate files.

#   (b) When we precompile system libraries, we want to control the start index of gensym.
#       Since we should avoid index overlapping between pre-compile libraries and pre-compiled psyntax.
#       So using environment variable MOSH_GENSYM_PREFIX, we control the prefix.

# all fasl should be newer than *.ss and psyntax.h binary
# lib/mosh/queue.ss.mosh-fasl: $(mosh_core_libraries) psyntax.h
# 	(find . -name "*.ss.mosh-fasl" | xargs rm) ; true
# 	(find . -name "*.sls.mosh-fasl" | xargs rm) ; true
# 	MOSH_GENSYM_PREFIX=L ./mosh scripts/pre-compile-r6rs.scm scripts/pre-compile-target.scm

# when you release comment out start
if DEVELOPER
GIT_BRANCH_NAME=`git branch | grep '*' | cut -d ' ' -f 2`

bootstrap:
	svn checkout http://mosh-scheme.googlecode.com/svn/branches/psyntax.$(GIT_BRANCH_NAME)/ lib/psyntax/psyntax.$(GIT_BRANCH_NAME)
	cp -p lib/psyntax/psyntax.$(GIT_BRANCH_NAME)/psyntax.scm lib/psyntax/
	$(MAKE) src/Reader.tab.cpp
	$(MAKE) src/Instruction.h src/cprocedures.cpp
	$(MAKE) src/NumberReader.tab.cpp
	$(MAKE) src/pmatch.h
	$(MAKE) src/labels.cpp
	$(MAKE) src/psyntax.h
	$(MAKE) src/OSConstants.h
	$(MAKE) src/compiler-with-library.h
	$(MAKE) src/Object-accessors.h

src/Reader.tab.cpp src/Reader.tab.hpp: src/Reader.y
	bison -d $< -o $@

src/NumberReader.tab.cpp src/NumberReader.tab.hpp: src/NumberReader.y
	bison -p "number_yy" -d $< -o $@

src/Scanner.cpp : src/scanner.re
	re2c -u $< > $@ # -d is debug option

src/NumberScanner.cpp : src/NumberScanner.re
	re2c -cu $< > $@ # -d is debug option

## N.B. Do not use -g (optimization) option. -u causes YYCURSOR bug.
##      for "\" yen mark, -g causes infinite loop

r6rs-test:
	(cd r6rs-examples && ../mosh hello.ss)
	(cd r6rs-examples && ../mosh let-syntax.ss)
	(cd r6rs-examples && ../mosh env.ss)

#### Instruction.h
src/Instruction.h: src/instruction.scm
	gosh ./misc/scripts/gen-insn.scm $(PWD)/$< > $(PWD)/$@

src/main.cpp: src/psyntax.h src/compiler-with-library.h src/pmatch.h

src/compiler-vm-cpp.scm: src/compiler.scm src/free-vars-decl.scm
	gosh ./misc/scripts/gen-compiler.scm $(PWD)/$< "mosh" > $(PWD)/$@

src/compiler-with-library.scmc: src/compiler-with-library.scm src/compiler-vm.scm
	gosh src/vm.scm compile-file-with-macro $(PWD)/$< > $(PWD)/$@
	sed -i -e "s/#\\\\null/#\\\\nul/g;s/|\.\.\.|/\.\.\./g;s/|@|/@/g" $(PWD)/$@

# SUFFIXES: .scmc .h

src/pmatch.h: src/pmatch.scmc
	mosh ./misc/scripts/scmc2fasl.scm $(PWD)/$< $(PWD)/$<.fasl
	mosh ./misc/scripts/binary2c.scm $(PWD)/$<.fasl $(PWD)/$@

src/psyntax.h: src/psyntax.scmc
	mosh ./misc/scripts/scmc2fasl.scm $(PWD)/$< $(PWD)/$<.fasl
	mosh ./misc/scripts/binary2c.scm $(PWD)/$<.fasl $(PWD)/$@


.scmc.h:
	mosh ./misc/scripts/scmc2fasl.scm $(PWD)/$< $(PWD)/$<.fasl
	mosh ./misc/scripts/binary2c.scm $(PWD)/$<.fasl $(PWD)/$@
# 	(cd doc && mosh ../misc/scripts/scmc2fasl.scm $(PWD)/$< $(PWD)/$<.fasl)
# 	(cd doc && mosh ../misc/scripts/binary2c.scm $(PWD)/$<.fasl $(PWD)/$@)

src/pmatch.scmc: src/pmatch.scm src/compiler-vm.scm
	gosh ./src/vm.scm compile-file-without-macro $(PWD)/$< > $(PWD)/$@
	sed -i -e "s/#\\\\null/#\\\\nul/g;s/|\.\.\.|/\.\.\./g" $(PWD)/$@

# we need to replace #\null => #\nul and |...| => ...
# It is the difference between gauche and mosh.
src/psyntax.scmc: lib/psyntax/psyntax.scm ./src/compiler-vm.scm
	gosh src/vm.scm compile-file-without-macro $(PWD)/$< > $(PWD)/$@
	sed -i -e "s/#\\\\null/#\\\\nul/g;s/|\.\.\.|/\.\.\./g" $(PWD)/$@

CORE_LIBS =                 \
    lib/core/fixnum.scm     \
    lib/core/flonum.scm     \
    lib/core/bitwise.scm    \
    lib/core/bytevector.scm \
    lib/core/base.scm       \
    lib/core/r5rs.scm       \
    lib/core/hashtable.scm

./lib/mosh/jit/instructions.ss: src/instruction.scm
	./mosh ./scripts/gen-insn-definitions.scm $(PWD)/$< > $@

./src/compiler-with-library.scm: ./src/library.scm ./src/compiler-vm-cpp.scm $(CORE_LIBS)
	cat $^ > $(PWD)/$@

src/free-vars-decl.scm: src/free-vars.scm
	mosh ./misc/scripts/gen-free-vars-decl.scm $(PWD)/$< > $(PWD)/$@

src/compiler-vm.scm: src/compiler.scm src/free-vars-decl.scm
	./misc/scripts/gen-compiler.scm $(PWD)/$< "vm?" > $(PWD)/$@

src/compiler-vm-outer.scm: src/compiler.scm src/free-vars-decl.scm
	./misc/scripts/gen-compiler.scm $(PWD)/$< "vm-outer?" > $(PWD)/$@  || (rm -f $(PWD)/$@ && false)

src/compiler-gauche.scm: src/compiler.scm src/free-vars-decl.scm
	./misc/scripts/gen-compiler.scm $(PWD)/$< "gauche" > $(PWD)/$@  || (rm -f $(PWD)/$@ && false)

src/labels.cpp: src/instruction.scm
	gosh ./misc/scripts/gen-label.scm $< > $(PWD)/$@

# DebugInstruction.h: instruction.scm
# 	gosh ./misc/scripts/gen-short-insn.scm $(PWD)/$< > $(PWD)/$@

src/Object.h: src/Object-accessors.h

src/cprocedures.cpp: src/free-vars-decl.scm ./misc/scripts/gen-cproc.scm
	gosh ./misc/scripts/gen-cproc.scm > $@

src/all-tests.scm: ./src/test-data.scm
	mosh -5 ./misc/scripts/gen-test.scm $< $@
#	echo 'run -5 misc/scripts/gen-test.scm test-data.scm all-tests.scm ' | gdb ./mosh

src/Object-accessors.h: ./src/accessors.scm
	mosh ./misc/scripts/gen-accessors.scm > $@

src/OSConstants.h: src/os-constants.scm
	mosh ./misc/scripts/gen-os-constants.scm > $@
# when you release comment out end
endif

doc:
	mosh misc/scripts/gen-doc-from-r6rs.scm
	perl ~/NaturalDocs-1.4/NaturalDocs -i . -o HTML doc/html -p doc/config -s pink -xi tools

.PHONY: doc test install

bench:
#	@GOSH@ ./misc/scripts/bench.scm > /dev/null
	LANG=C gosh ./misc/scripts/bench2.scm

#### test
check: test

test: lib/libffitest.so.1.0 ./mosh src/all-tests.scm
	./mosh --loadpath=".:./test/mylib" test/use-foo.scm # test : separated loadpath
	./mosh -5 src/all-tests.scm
	./mosh test/misc.scm
	./mosh test/testing.scm
	./mosh test/mosh-test.scm
	./mosh test/io-error.scm
	./mosh test/input-output-port.scm
	./mosh test/input-port.scm < test/input.txt
	./mosh test/output-port.scm
	./mosh test/shell.scm
	./mosh test/record.scm
	./mosh test/condition.scm
	./mosh test/exception.scm
	./mosh test/unicode.scm
	./mosh test/srfi8.scm
	./mosh test/srfi19.scm
	./mosh test/ffi.scm
	./mosh test/mysql.scm
	./mosh test/clos.scm
	./mosh test/dbi.scm
	./mosh test/srfi-misc.scm
	./mosh test/lists.scm
	./mosh test/socket.scm
	./mosh test/match.scm
	./mosh test/print.scm
	./mosh test/concurrent.scm
	./mosh test/concurrent-crash.scm
	./mosh test/number.scm
	./mosh test/cgi.scm
	./mosh test/memcached.scm
<<<<<<< HEAD
	./mosh test/jit-assembler.scm
	./mosh test/jit-compiler.scm
	./mosh test/jit-util.scm
=======
	$(MAKE) -C test/irregex
>>>>>>> e63e2945
	(cd test/r6rs-test-suite && $(MAKE) $@)


# Builds gtest.a and gtest_main.a.

# Usually you shouldn't tweak such internal variables, indicated by a
# trailing _.
GTEST_SRCS_ = $(GTEST_DIR)/src/*.cc $(GTEST_DIR)/src/*.h $(GTEST_HEADERS_)

# For simplicity and to avoid depending on Google Test's
# implementation details, the dependencies specified below are
# conservative and not optimized.  This is fine as Google Test
# compiles fast and for ordinary users its source rarely changes.
gtest-all.o : $(GTEST_SRCS_)
	$(CXX) $(GTEST_CPPFLAGS_) $(CXXFLAGS) -c $(GTEST_DIR)/src/gtest-all.cc

gtest_main.o : $(GTEST_SRCS_)
	$(CXX) $(GTEST_CPPFLAGS_) $(CXXFLAGS) -c $(GTEST_DIR)/src/gtest_main.cc

gtest.a : gtest-all.o
	$(AR) $(ARFLAGS) $@ $^

gtest_main.a : gtest-all.o gtest_main.o
	$(AR) $(ARFLAGS) $@ $^
	$(RANLIB) $@

check_PROGRAMS=
TEST_CXXFLAGS_     = $(mosh_CFLAGS) $(mosh_OPTS) -I$(GTEST_DIR) -I$(GTEST_DIR)/include -DGTEST_HAS_CLONE=0
TEST_LDADD_        = libmosh.a gtest_main.a $(GC_LIB) $(REGEXP_LIB)  @MOSH_LDADD_ARCH@
TEST_DEPENDENCIES_ = libmosh.a gtest_main.a

TESTS += test_object
check_PROGRAMS += test_object
test_object_DEPENDENCIES = $(TEST_DEPENDENCIES_)
test_object_CXXFLAGS = $(TEST_CXXFLAGS_)
test_object_SOURCES = src/ObjectTest.cpp src/TestingSignalHandler.cpp
test_object_LDADD = $(TEST_LDADD_)

TESTS += test_vm
check_PROGRAMS += test_vm
test_vm_DEPENDENCIES = $(TEST_DEPENDENCIES_)
test_vm_CXXFLAGS = $(TEST_CXXFLAGS_)
test_vm_SOURCES = src/VMTest.cpp src/TestingVM.cpp src/TestingSignalHandler.cpp
test_vm_LDADD = $(TEST_LDADD_)

TESTS += test_port
check_PROGRAMS += test_port
test_port_DEPENDENCIES = $(TEST_DEPENDENCIES_)
test_port_CXXFLAGS = $(TEST_CXXFLAGS_)
test_port_SOURCES = src/PortTest.cpp src/TestingSignalHandler.cpp
test_port_LDADD = $(TEST_LDADD_)

TESTS += test_fasl
check_PROGRAMS += test_fasl
test_fasl_DEPENDENCIES = $(TEST_DEPENDENCIES_)
test_fasl_CXXFLAGS = $(TEST_CXXFLAGS_)
test_fasl_SOURCES = src/FaslTest.cpp src/TestingSignalHandler.cpp src/TestingVM.cpp
test_fasl_LDADD = $(TEST_LDADD_)

TESTS += test_ffi
check_PROGRAMS += test_ffi
test_ffi_DEPENDENCIES = $(TEST_DEPENDENCIES_) lib/libffitest.so.1.0
test_ffi_CXXFLAGS = $(TEST_CXXFLAGS_)
test_ffi_SOURCES = src/FFITest.cpp src/TestingSignalHandler.cpp src/TestingVM.cpp
test_ffi_LDADD = $(TEST_LDADD_)

TESTS += test_compat
check_PROGRAMS += test_compat
test_compat_DEPENDENCIES = $(TEST_DEPENDENCIES_)
test_compat_CXXFLAGS = $(TEST_CXXFLAGS_)
test_compat_SOURCES = src/OSCompatTest.cpp src/TestingSignalHandler.cpp
test_compat_LDADD = $(TEST_LDADD_)

TESTS += test_getopt
check_PROGRAMS += test_getopt
test_getopt_DEPENDENCIES = $(TEST_DEPENDENCIES_)
test_getopt_CXXFLAGS = $(TEST_CXXFLAGS_)
test_getopt_SOURCES = src/getoptUTest.cpp src/TestingSignalHandler.cpp
test_getopt_LDADD = $(TEST_LDADD_)

TESTS += test_thread
check_PROGRAMS += test_thread
test_thread_DEPENDENCIES = $(TEST_DEPENDENCIES_)
test_thread_CXXFLAGS = $(TEST_CXXFLAGS_)
test_thread_SOURCES = src/OSCompatThreadTest.cpp src/TestingSignalHandler.cpp
test_thread_LDADD = $(TEST_LDADD_)

TESTS += test_jit_stack
check_PROGRAMS += test_jit_stack
test_jit_stack_DEPENDENCIES = $(TEST_DEPENDENCIES_)
test_jit_stack_CXXFLAGS = $(TEST_CXXFLAGS_)
test_jit_stack_SOURCES = src/JitStackTest.cpp src/TestingSignalHandler.cpp
test_jit_stack_LDADD = $(TEST_LDADD_)


install-data-hook :
	./mosh --clean-acc --disable-acc $(top_srcdir)/misc/empty.scm
	$(INSTALL) -m 666 $(top_srcdir)/misc/.mosh/prefix.txt `./mosh --clean-acc --disable-acc ./src/mosh_config mosh-cache-dir`
	MOSH_LOADPATH=${DESTDIR}${datadir}/lib ./mosh $(top_srcdir)/misc/scripts/pre-compile-target.scm
#	MOSH_GENSYM_PREFIX=I MOSH_LOADPATH=${DESTDIR}${datadir}/lib ./mosh ./misc/scripts/pre-compile-r6rs.scm ./misc/scripts/pre-compile-target.scm
#	MOSH_GENSYM_PREFIX=I MOSH_LOADPATH=${DESTDIR}${datadir}/lib $(DESTDIR)/@bindir@/mosh ./misc/scripts/pre-compile-r6rs.scm ./misc/scripts/pre-compile-target.scm

# for FFI test
lib/libffitest.so.1.0: src/ffitest.c
	$(CC) -std=c99 -Wall -fPIC -c $< -o src/ffitest.o
	$(CC) -Wl @SHLIB_SO_LDFLAGS@ -o $@ src/ffitest.o

# for flymake
check-syntax:
	$(CXX) -o nul $(mosh_CXXFLAGS) $(INCLUDES) -S ${CHK_SOURCES}<|MERGE_RESOLUTION|>--- conflicted
+++ resolved
@@ -520,13 +520,10 @@
 	./mosh test/number.scm
 	./mosh test/cgi.scm
 	./mosh test/memcached.scm
-<<<<<<< HEAD
 	./mosh test/jit-assembler.scm
 	./mosh test/jit-compiler.scm
 	./mosh test/jit-util.scm
-=======
 	$(MAKE) -C test/irregex
->>>>>>> e63e2945
 	(cd test/r6rs-test-suite && $(MAKE) $@)
 
 
@@ -636,4 +633,4 @@
 
 # for flymake
 check-syntax:
-	$(CXX) -o nul $(mosh_CXXFLAGS) $(INCLUDES) -S ${CHK_SOURCES}+	LANG=C $(CXX) -o nul $(mosh_CXXFLAGS) $(DEFAULT_INCLUDES) -DHAVE_CONFIG_H $(INCLUDES) -S ${CHK_SOURCES}