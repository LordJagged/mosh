# GLOBAL CFLAGS
AM_CFLAGS   = @MOSH_OPTS@
AM_CXXFLAGS = $(CFLAGS)

# Boehm GC
BOEHM_GC_DIR = gc-7.1
GC_LIB       = $(BOEHM_GC_DIR)/.libs/libgc.a

# Regexp library oniguruma
ONIG_DIR   = onig-5.7.0
REGEXP_LIB = $(ONIG_DIR)/.libs/libonig.a

# for GTEST
GTEST_DIR     = gtest-1.2.1
USER_DIR      = .
TESTS         = # used later
GTEST_HEADERS_ = $(GTEST_DIR)/include/gtest/*.h \
                $(GTEST_DIR)/include/gtest/internal/*.h
GTEST_CPPFLAGS_ = -I$(GTEST_DIR) -I$(GTEST_DIR)/include

SUBDIRS = $(BOEHM_GC_DIR) $(ONIG_DIR) .

man_MANS = doc/mosh.1 doc/mosh_config.1

if DEVELOPER
bin_PROGRAMS = mosh test_port test_fasl test_ffi test_object test_vm test_compat test_getopt test_thread test_jit_stack
else
bin_PROGRAMS = mosh
endif

bin_SCRIPTS = src/mosh_config

# mosh
# -O3 causes miss compile of NumberReader.tab.cpp. (newest gcc?)
# see http://d.hatena.ne.jp/higepon/20081114/1226645373
mosh_SOURCES  = src/main.cpp
mosh_OPTS     = -D MONA_SCHEME -D USE_BOEHM_GC -Wall -D MOSH_LIB_PATH="\"@MOSH_LIB_PATH@\"" -I src -I $(includedir)
mosh_CFLAGS   = $(mosh_OPTS)  -g -D_FILE_OFFSET_BITS=64 -Wall -pipe @MOSH_OPTS@ $(DEBUG_FLAGS) -Wno-deprecated # temp -Wno-deprecated
mosh_CXXFLAGS = $(mosh_CFLAGS)
mosh_LDADD = libmosh.a $(GC_LIB) $(REGEXP_LIB) @MOSH_LDADD_ARCH@

if DEVELOPER
GIT_BRANCH=$(shell git symbolic-ref HEAD|cut -d'/' -f3)
GIT_IS_DIRTY=$(shell git diff --quiet HEAD || echo "dirty")
GIT_COMMIT_REVISION=$(shell git describe --always)$(GIT_IS_DIRTY)
GIT_COMMIT_UNIXTIME=$(shell git cat-file commit HEAD|grep 'committer'|cut -d ' ' -f4)
GIT_COMMIT_DATE=$(shell date -d "1970/01/01 09:00:00 $(GIT_COMMIT_UNIXTIME) seconds" "+%Y/%m/%d %H:%M:%S")
mosh_CFLAGS+=-D GIT_BRANCH="\"$(GIT_BRANCH)\"" -D GIT_COMMIT_REVISION="\"$(GIT_COMMIT_REVISION)\"" -D GIT_COMMIT_DATE="\"$(GIT_COMMIT_DATE)\""
endif

if DEVELOPER
DEBUG_FLAGS=-DDEBUG_VERSION
endif


if MINGW32
mosh_LDADD += mosh-icon.o
mosh-icon.o : win/mosh.rc misc/logo/mosh.ico
	$(WINDRES) win/mosh.rc -o mosh-icon.o
endif 

noinst_LIBRARIES   = libmosh.a
libmosh_a_CXXFLAGS = $(mosh_CFLAGS) $(mosh_OPTS) -I$(GTEST_DIR) -I$(GTEST_DIR)/include
libmosh_a_SOURCES = \
src/Time.h                                                             \
src/JitStack.h                                                         \
src/HeapObject.h                                                       \
src/Object-inl.h                                                       \
src/Object-accessors.h                                                 \
src/Pair-inl.h                                                         \
src/VM-inl.h                                                           \
src/psyntax.h                                                          \
src/pmatch.h                                                           \
src/compiler-with-library.h                                            \
src/CProcedure.h                                                       \
src/Instruction.h                                                      \
src/Callable.h                                                         \
src/GenericMap.h                                                       \
src/BinaryInputPort.h                                                  \
src/BinaryOutputPort.h                                                 \
src/scheme.h                                                           \
src/ByteVector.h                                                       \
src/HashTable.h                                                        \
src/Pair.h                                                             \
src/ExecutableMemory.h                                                 \
src/LineBufferedFileBinaryOutputPort.h                                 \
src/Stack.h                                                            \
src/Gloc.h                         src/BinaryInputOutputPort.h         \
src/Box.h                          src/Port.h                          \
src/BinaryPort.h                   src/OutputPort.h                    \
src/Codec.h                                                            \
src/Transcoder.h                   src/Transcoder.cpp                  \
src/ProcedureMacro.h                                                   \
src/EqvHashTable.h                 src/EqvHashTable.cpp                \
src/Compnum.h                      src/Compnum.cpp                     \
src/Fixnum.h                       src/Fixnum.cpp                      \
src/Closure.h                      src/Closure.cpp                     \
src/UtilityProcedures.h            src/UtilityProcedures.cpp           \
src/ProcessProcedures.h            src/ProcessProcedures.cpp           \
src/Reader.h                       src/Reader.cpp                      \
src/NumberReader.h                 src/NumberReader.cpp                \
src/scheme.h                       src/scheme.cpp                      \
src/Regexp.h                       src/Regexp.cpp                      \
src/Symbol.h                       src/Symbol.cpp                      \
src/VM.h                           src/VM.cpp                          \
src/VM-Profiler.cpp                src/VM-Run.cpp                      \
src/VM-Run.h                       src/Continuation.h                  \
src/Scanner.h                      src/Scanner.cpp                     \
src/NumberScanner.h                src/NumberScanner.cpp               \
src/ByteArrayBinaryInputPort.h     src/ByteArrayBinaryInputPort.cpp    \
src/ByteArrayBinaryOutputPort.h    src/ByteArrayBinaryOutputPort.cpp   \
src/ScannerHelper.h                src/ScannerHelper.cpp               \
src/Reader.tab.hpp                 src/Reader.tab.cpp                  \
src/NumberReader.tab.hpp           src/NumberReader.tab.cpp            \
src/FileBinaryInputPort.h          src/FileBinaryInputPort.cpp         \
src/BufferedFileBinaryInputPort.h  src/BufferedFileBinaryInputPort.cpp \
src/FileBinaryOutputPort.h         src/FileBinaryOutputPort.cpp        \
src/BufferedFileBinaryOutputPort.h src/BufferedFileBinaryOutputPort.cpp\
src/CustomBinaryInputPort.h        src/CustomBinaryInputPort.cpp       \
src/CustomTextualInputPort.h       src/CustomTextualInputPort.cpp      \
src/CustomTextualOutputPort.h      src/CustomTextualOutputPort.cpp     \
src/CustomTextualInputOutputPort.h src/CustomTextualInputOutputPort.cpp\
src/CustomBinaryInputOutputPort.h  src/CustomBinaryInputOutputPort.cpp \
src/TextualOutputPort.h            src/TextualOutputPort.cpp           \
src/TextualInputPort.cpp           src/TextualInputPort.h              \
src/TranscodedTextualInputPort.cpp src/TranscodedTextualInputPort.h    \
src/TranscodedTextualOutputPort.cpp src/TranscodedTextualOutputPort.h  \
src/StringTextualOutputPort.h      src/StringTextualOutputPort.cpp     \
src/StringTextualInputPort.h       src/StringTextualInputPort.cpp      \
src/Codec.cpp                      src/Codec.h                         \
src/UTF8Codec.cpp                  src/UTF8Codec.h                     \
src/UTF16Codec.cpp                 src/UTF16Codec.h                    \
src/UTF32Codec.cpp                 src/UTF32Codec.h                    \
src/EqHashTable.h                  src/EqHashTable.cpp                 \
src/SString.h                      src/SString.cpp                     \
src/GenericHashTable.h             src/GenericHashTable.cpp            \
src/Object.h                       src/Object.cpp                      \
src/RecordTypeDescriptor.h         src/RecordTypeDescriptor.cpp        \
src/RecordConstructorDescriptor.h  src/RecordConstructorDescriptor.cpp \
src/Record.h                       src/Record.cpp                      \
src/RecordProcedures.cpp           src/RecordProcedures.h              \
src/ConditionProcedures.cpp        src/ConditionProcedures.h           \
src/CompilerProcedures.cpp         src/CompilerProcedures.h            \
src/HashTableProceduures.cpp       src/HashTableProceduures.h          \
src/RegexpProcedures.cpp           src/RegexpProcedures.h              \
src/StringProcedures.cpp           src/StringProcedures.h              \
src/PortProcedures.cpp             src/PortProcedures.h                \
src/ListProcedures.cpp             src/ListProcedures.h                \
src/ErrorProcedures.cpp            src/ErrorProcedures.h               \
src/ArithmeticProcedures.cpp       src/ArithmeticProcedures.h          \
src/FlonumProcedures.cpp           src/FlonumProcedures.h              \
src/BitwiseProcedures.cpp          src/BitwiseProcedures.h             \
src/ByteVectorProcedures.cpp       src/ByteVectorProcedures.h          \
src/SocketProcedures.cpp           src/SocketProcedures.h              \
src/Equivalent.h                   src/Equivalent.cpp                  \
src/CompoundCondition.h            src/CompoundCondition.cpp           \
src/ucs4string.h                   src/ucs4string.cpp                  \
src/Vector.h                       src/Vector.cpp                      \
src/Fasl.h                         src/Fasl.cpp                        \
src/Arithmetic.h                   src/Arithmetic.cpp                  \
src/Ratnum.h                       src/Ratnum.cpp                      \
src/Bignum.h                       src/Bignum.cpp                      \
src/Flonum.h                       src/Flonum.cpp                      \
src/CodeBuilder.h                  src/CodeBuilder.cpp                 \
src/FixnumProcedures.h             src/FixnumProcedures.cpp            \
src/Latin1Codec.h                  src/Latin1Codec.cpp                 \
src/FFI.h                          src/FFI.cpp                         \
src/FFIProcedures.h                src/FFIProcedures.cpp               \
src/CustomBinaryOutputPort.h       src/CustomBinaryOutputPort.cpp      \
src/FileBinaryInputOutputPort.h    src/FileBinaryInputOutputPort.cpp   \
src/SocketBinaryInputOutputPort.h  src/SocketBinaryInputOutputPort.cpp \
src/TranscodedTextualInputOutputPort.h  src/TranscodedTextualInputOutputPort.cpp   \
src/BufferedFileBinaryInputOutputPort.h  src/BufferedFileBinaryInputOutputPort.cpp \
src/TestingFileBinaryOutputPort.h src/TestingFileBinaryInputPort.h                 \
src/TestingVM.h src/OSConstants.h \
src/getoptU.h src/getoptU.cpp  \
src/StandardOutputPort.h \
src/StandardErrorPort.h \
src/StandardInputPort.h \
src/BlockBufferedFileBinaryOutputPort.h \
src/BlockBufferedFileBinaryInputOutputPort.h \
src/LineBufferedFileBinaryInputOutputPort.h \
src/MultiVMProcedures.h src/MultiVMProcedures.cpp \
src/OSCompatSocket.h src/OSCompatSocket.cpp \
src/OSCompatThread.h src/OSCompatThread.cpp \
src/VMFactory.cpp src/VMFactory.h \
src/SimpleStruct.h \
src/OSCompat.h src/OSCompat.cpp

if FFI_I386
libmosh_a_SOURCES += src/ffi_stub_i386.S
endif

if FFI_X86_64
libmosh_a_SOURCES += src/ffi_stub_x86_64.S
endif

mosh_core_libraries = \
lib/mosh/jit.ss \
lib/mosh/jit/compiler.ss \
lib/mosh/jit/vm.ss \
lib/mosh/jit/assembler.ss \
lib/mosh/jit/instructions.ss \
lib/match.ss \
lib/irregex.ss \
lib/memcached.ss \
lib/lambda/wiki.ss    \
lib/mosh/queue.ss    \
lib/mosh/ffi.ss    \
lib/mosh/dbi.ss    \
lib/mosh/mysql.ss    \
lib/mosh/socket.ss    \
lib/mosh/process.ss \
lib/mosh/shell.ss \
lib/mosh/shell/repl.ss \
lib/mosh/dbd/mysql.ss  \
lib/mosh/test.ss   \
lib/mosh/pp.ss     \
lib/mosh/file.ss     \
lib/mosh/control.ss     \
lib/mosh/concurrent.ss     \
lib/mosh/config.ss \
lib/mosh/cgi.ss  \
lib/clos/core.ss  lib/clos/helpers.ss  lib/clos/introspection.ss  lib/clos/slot-access.ss  lib/clos/user.ss \
lib/clos/bootstrap/generic-functions.ss  lib/clos/bootstrap/standard-classes.ss \
lib/clos/private/allocation.ikarus.ss         lib/clos/private/method-cache.ikarus.ss \
lib/clos/private/allocation.ss                lib/clos/private/method-cache.ss \
lib/clos/private/compat.ss                    \
lib/clos/private/core-class-layout.ss         lib/clos/private/slow-method-cache.ss \
lib/clos/private/top-sort.ss \
lib/clos/private/fast-method-cache.ikarus.ss \
lib/clos/std-protocols/add-method.ss            lib/clos/std-protocols/initialize.ss \
lib/clos/std-protocols/allocate-instance.ss     lib/clos/std-protocols/make.ss \
lib/clos/std-protocols/class-initialization.ss  lib/clos/std-protocols/print-object.ss \
lib/clos/std-protocols/generic-invocation.ss \
lib/srfi/private/include.sls \
lib/srfi/private/include/compat.mosh.sls \
lib/srfi/private/registry.sls \
lib/srfi/private/let-opt.sls \
lib/srfi/private/platform-features.mosh.sls \
lib/srfi/private/OS-id-features.sls \
lib/srfi/%3a0.sls \
lib/srfi/%3a0/cond-expand.sls \
lib/srfi/%3a1.sls \
lib/srfi/%3a1/lists.sls \
lib/srfi/%3a2.sls \
lib/srfi/%3a2/and-let%2a.sls \
lib/srfi/%3a6.sls \
lib/srfi/%3a6/basic-string-ports.sls \
lib/srfi/%3a6/basic-string-ports/compat.mosh.sls \
lib/srfi/%3a8.sls \
lib/srfi/%3a8/receive.sls \
lib/srfi/%3a9.sls \
lib/srfi/%3a9/records.sls \
lib/srfi/%3a11.sls \
lib/srfi/%3a11/let-values.sls \
lib/srfi/%3a13.sls \
lib/srfi/13/srfi-13.scm \
lib/srfi/%3a13/strings.sls \
lib/srfi/%3a14.sls \
lib/srfi/%3a14/char-sets.sls \
lib/srfi/14/srfi-14.scm \
lib/srfi/%3a16.sls \
lib/srfi/%3a16/case-lambda.sls \
lib/srfi/%3a19.sls \
lib/srfi/%3a19/time.sls \
lib/srfi/%3a19/time/compat.mosh.sls \
lib/srfi/19/srfi-19.scm \
lib/srfi/%3a23.sls \
lib/srfi/%3a23/error.sls \
lib/srfi/%3a26.sls \
lib/srfi/%3a26/cut.sls \
lib/srfi/26/cut.scm \
lib/srfi/%3a27.sls \
lib/srfi/%3a27/random-bits.sls \
lib/srfi/27/random.ss \
lib/srfi/%3a31.sls \
lib/srfi/%3a31/rec.sls \
lib/srfi/%3a37.sls \
lib/srfi/%3a37/args-fold.sls \
lib/srfi/37/srfi-37-reference.scm \
lib/srfi/%3a38.sls \
lib/srfi/%3a38/with-shared-structure.mosh.sls \
lib/srfi/%3a39.sls \
lib/srfi/%3a39/parameters.mosh.sls \
lib/srfi/%3a41.sls \
lib/srfi/%3a41/streams.sls \
lib/srfi/%3a41/streams/primitive.sls \
lib/srfi/%3a41/streams/derived.sls \
lib/srfi/%3a42.sls \
lib/srfi/%3a42/eager-comprehensions.sls \
lib/srfi/42/ec.scm \
lib/srfi/%3a43.sls \
lib/srfi/%3a43/vectors.sls \
lib/srfi/43/vector-lib.scm \
lib/srfi/%3a48.sls \
lib/srfi/%3a48/intermediate-format-strings.sls \
lib/srfi/%3a48/intermediate-format-strings/compat.mosh.sls \
lib/srfi/%3a61.sls \
lib/srfi/%3a61/cond.sls \
lib/srfi/%3a64.sls \
lib/srfi/%3a64/testing.sls \
lib/srfi/64/testing.scm \
lib/srfi/%3a67.sls \
lib/srfi/%3a67/compare-procedures.sls \
lib/srfi/67/compare.ss \
lib/srfi/%3a78.sls \
lib/srfi/%3a78/lightweight-testing.sls \
lib/srfi/%3a78/lightweight-testing/compat.mosh.sls \
lib/srfi/78/check.scm \
lib/srfi/%3a98.ss \
lib/srfi/%3a98/os-environment-variables.sls\
lib/srfi/%3a99.sls \
lib/srfi/%3a99/records.sls \
lib/srfi/%3a99/records/helper.sls \
lib/srfi/%3a99/records/inspection.sls \
lib/srfi/%3a99/records/procedural.sls \
lib/srfi/%3a99/records/syntactic.sls

#mosh_core_fasl_libraries = $(mosh_core_libraries:.ss=.ss.fasl)

datadir = @MOSH_LIB_PATH@
data_DATA = src/all-tests.scm
nobase_data_DATA = ${mosh_core_libraries} #${mosh_core_fasl_libraries}

INCLUDES       = -I $(top_srcdir)/$(BOEHM_GC_DIR)/include -I $(top_srcdir)/$(ONIG_DIR)
EXTRA_DIST     = \
src/instruction.scm src/vm.scm src/library.scm src/compiler.scm \
src/free-vars.scm misc/scripts src/pmatch.scm src/test-data.scm doc \
lib/psyntax/psyntax.scm doc/mosh.1 doc/mosh_config.1 \
doc/RELNOTE lib src/cprocedures.cpp \
src/labels.cpp src/all-tests.scm test src/call.inc.cpp ${GTEST_DIR} \
src/ffitest.c win mosh.vcproj mosh.sln doc README.md misc

GENERATED = \
src/all-tests.scm src/Scanner.cpp src/NumberScanner.cpp src/psyntax.h src/compiler-gauche.scm \
src/DebugInstruction.h src/cprocedures.cpp  src/OSConstants.h src/Object-accessors.h \
src/labels.cpp src/psyntax.scmc \
src/pmatch.scmc src/compiler-with-library.scmc src/compiler-vm-cpp.scm \
src/compiler-vm.scm src/compiler-with-library.scm src/Instruction.h \
src/psyntax.h src/psyntax.scmc.fasl src/pmatch.h src/pmatch.scmc.fasl \
src/compiler-with-library.h src/compiler-with-library.scmc.fasl \
src/psyntax.scmc-e src/compiler-with-library.scmc-e src/pmatch.scmc-e \
src/free-vars-decl.scm src/NumberReader.tab.cpp src/NumberReader.tab.hpp \
src/Reader.tab.cpp src/Reader.tab.hpp

CLEANFILES = gtest.a gtest_main.a lib/libffitest.so.1.0 src/ffitest.o
MAINTAINERCLEANFILES = $(GENERATED)

#  N.B. We don't use backend's (gensym) for following reasons.
#   (a) When we read serialize libraries, we need all symbols are interned.
#       Because symbols who have same string should be eq?, even when they are loaded from separate files.

#   (b) When we precompile system libraries, we want to control the start index of gensym.
#       Since we should avoid index overlapping between pre-compile libraries and pre-compiled psyntax.
#       So using environment variable MOSH_GENSYM_PREFIX, we control the prefix.

# all fasl should be newer than *.ss and psyntax.h binary
# lib/mosh/queue.ss.mosh-fasl: $(mosh_core_libraries) psyntax.h
# 	(find . -name "*.ss.mosh-fasl" | xargs rm) ; true
# 	(find . -name "*.sls.mosh-fasl" | xargs rm) ; true
# 	MOSH_GENSYM_PREFIX=L ./mosh scripts/pre-compile-r6rs.scm scripts/pre-compile-target.scm

# when you release comment out start
if DEVELOPER
GIT_BRANCH_NAME=`git branch | grep '*' | cut -d ' ' -f 2`

bootstrap:
	svn checkout http://mosh-scheme.googlecode.com/svn/branches/psyntax.$(GIT_BRANCH_NAME)/ lib/psyntax/psyntax.$(GIT_BRANCH_NAME)
	cp -p lib/psyntax/psyntax.$(GIT_BRANCH_NAME)/psyntax.scm lib/psyntax/
	$(MAKE) src/Reader.tab.cpp
	$(MAKE) src/Instruction.h src/cprocedures.cpp
	$(MAKE) src/NumberReader.tab.cpp
	$(MAKE) src/pmatch.h
	$(MAKE) src/labels.cpp
	$(MAKE) src/psyntax.h
	$(MAKE) src/OSConstants.h
	$(MAKE) src/compiler-with-library.h
	$(MAKE) src/Object-accessors.h

src/Reader.tab.cpp src/Reader.tab.hpp: src/Reader.y
	bison -d $< -o $@

src/NumberReader.tab.cpp src/NumberReader.tab.hpp: src/NumberReader.y
	bison -p "number_yy" -d $< -o $@

src/Scanner.cpp : src/scanner.re
	re2c -u $< > $@ # -d is debug option

src/NumberScanner.cpp : src/NumberScanner.re
	re2c -cu $< > $@ # -d is debug option

## N.B. Do not use -g (optimization) option. -u causes YYCURSOR bug.
##      for "\" yen mark, -g causes infinite loop

r6rs-test:
	(cd r6rs-examples && ../mosh hello.ss)
	(cd r6rs-examples && ../mosh let-syntax.ss)
	(cd r6rs-examples && ../mosh env.ss)

#### Instruction.h
src/Instruction.h: src/instruction.scm
	gosh ./misc/scripts/gen-insn.scm $(PWD)/$< > $(PWD)/$@

src/main.cpp: src/psyntax.h src/compiler-with-library.h src/pmatch.h

src/compiler-vm-cpp.scm: src/compiler.scm src/free-vars-decl.scm
	gosh ./misc/scripts/gen-compiler.scm $(PWD)/$< "mosh" > $(PWD)/$@

src/compiler-with-library.scmc: src/compiler-with-library.scm src/compiler-vm.scm
	gosh src/vm.scm compile-file-with-macro $(PWD)/$< > $(PWD)/$@
	sed -i -e "s/#\\\\null/#\\\\nul/g;s/|\.\.\.|/\.\.\./g;s/|@|/@/g" $(PWD)/$@

# SUFFIXES: .scmc .h

src/pmatch.h: src/pmatch.scmc
	mosh ./misc/scripts/scmc2fasl.scm $(PWD)/$< $(PWD)/$<.fasl
	mosh ./misc/scripts/binary2c.scm $(PWD)/$<.fasl $(PWD)/$@

src/psyntax.h: src/psyntax.scmc
	mosh ./misc/scripts/scmc2fasl.scm $(PWD)/$< $(PWD)/$<.fasl
	mosh ./misc/scripts/binary2c.scm $(PWD)/$<.fasl $(PWD)/$@


.scmc.h:
	mosh ./misc/scripts/scmc2fasl.scm $(PWD)/$< $(PWD)/$<.fasl
	mosh ./misc/scripts/binary2c.scm $(PWD)/$<.fasl $(PWD)/$@
# 	(cd doc && mosh ../misc/scripts/scmc2fasl.scm $(PWD)/$< $(PWD)/$<.fasl)
# 	(cd doc && mosh ../misc/scripts/binary2c.scm $(PWD)/$<.fasl $(PWD)/$@)

src/pmatch.scmc: src/pmatch.scm src/compiler-vm.scm
	gosh ./src/vm.scm compile-file-without-macro $(PWD)/$< > $(PWD)/$@
	sed -i -e "s/#\\\\null/#\\\\nul/g;s/|\.\.\.|/\.\.\./g" $(PWD)/$@

# we need to replace #\null => #\nul and |...| => ...
# It is the difference between gauche and mosh.
src/psyntax.scmc: lib/psyntax/psyntax.scm ./src/compiler-vm.scm
	gosh src/vm.scm compile-file-without-macro $(PWD)/$< > $(PWD)/$@
	sed -i -e "s/#\\\\null/#\\\\nul/g;s/|\.\.\.|/\.\.\./g" $(PWD)/$@

CORE_LIBS =                 \
    lib/core/fixnum.scm     \
    lib/core/flonum.scm     \
    lib/core/bitwise.scm    \
    lib/core/bytevector.scm \
    lib/core/base.scm       \
    lib/core/r5rs.scm       \
    lib/core/hashtable.scm

./lib/mosh/jit/instructions.ss: src/instruction.scm
	./mosh ./scripts/gen-insn-definitions.scm $(PWD)/$< > $@

./src/compiler-with-library.scm: ./src/library.scm ./src/compiler-vm-cpp.scm $(CORE_LIBS)
	cat $^ > $(PWD)/$@

src/free-vars-decl.scm: src/free-vars.scm
	mosh ./misc/scripts/gen-free-vars-decl.scm $(PWD)/$< > $(PWD)/$@

src/compiler-vm.scm: src/compiler.scm src/free-vars-decl.scm
	./misc/scripts/gen-compiler.scm $(PWD)/$< "vm?" > $(PWD)/$@

src/compiler-vm-outer.scm: src/compiler.scm src/free-vars-decl.scm
	./misc/scripts/gen-compiler.scm $(PWD)/$< "vm-outer?" > $(PWD)/$@  || (rm -f $(PWD)/$@ && false)

src/compiler-gauche.scm: src/compiler.scm src/free-vars-decl.scm
	./misc/scripts/gen-compiler.scm $(PWD)/$< "gauche" > $(PWD)/$@  || (rm -f $(PWD)/$@ && false)

src/labels.cpp: src/instruction.scm
	gosh ./misc/scripts/gen-label.scm $< > $(PWD)/$@

# DebugInstruction.h: instruction.scm
# 	gosh ./misc/scripts/gen-short-insn.scm $(PWD)/$< > $(PWD)/$@

src/Object.h: src/Object-accessors.h

src/cprocedures.cpp: src/free-vars-decl.scm ./misc/scripts/gen-cproc.scm
	gosh ./misc/scripts/gen-cproc.scm > $@

src/all-tests.scm: ./src/test-data.scm
	mosh -5 ./misc/scripts/gen-test.scm $< $@
#	echo 'run -5 misc/scripts/gen-test.scm test-data.scm all-tests.scm ' | gdb ./mosh

src/Object-accessors.h: ./src/accessors.scm
	mosh ./misc/scripts/gen-accessors.scm > $@

src/OSConstants.h: src/os-constants.scm
	mosh ./misc/scripts/gen-os-constants.scm > $@
# when you release comment out end
endif

doc:
	mosh misc/scripts/gen-doc-from-r6rs.scm
	perl ~/NaturalDocs-1.4/NaturalDocs -i . -o HTML doc/html -p doc/config -s pink -xi tools

.PHONY: doc test install

bench:
#	@GOSH@ ./misc/scripts/bench.scm > /dev/null
	LANG=C gosh ./misc/scripts/bench2.scm

#### test
check: test

test: lib/libffitest.so.1.0 ./mosh src/all-tests.scm
	./mosh --loadpath=".:./test/mylib" test/use-foo.scm # test : separated loadpath
	./mosh -5 src/all-tests.scm
	./mosh test/misc.scm
	./mosh test/testing.scm
	./mosh test/mosh-test.scm
	./mosh test/io-error.scm
	./mosh test/input-output-port.scm
	./mosh test/input-port.scm < test/input.txt
	./mosh test/output-port.scm
	./mosh test/shell.scm
	./mosh test/record.scm
	./mosh test/condition.scm
	./mosh test/exception.scm
	./mosh test/unicode.scm
	./mosh test/srfi8.scm
	./mosh test/srfi19.scm
	./mosh test/ffi.scm
	./mosh test/mysql.scm
	./mosh test/clos.scm
	./mosh test/dbi.scm
	./mosh test/srfi-misc.scm
	./mosh test/lists.scm
	./mosh test/socket.scm
	./mosh test/match.scm
	./mosh test/print.scm
	./mosh test/concurrent.scm
	./mosh test/concurrent-crash.scm
	./mosh test/number.scm
	./mosh test/cgi.scm
	./mosh test/memcached.scm
	./mosh test/jit-assembler.scm
	./mosh test/jit-compiler.scm
	./mosh test/jit-util.scm
	$(MAKE) -C test/irregex
	(cd test/r6rs-test-suite && $(MAKE) $@)


# Builds gtest.a and gtest_main.a.

# Usually you shouldn't tweak such internal variables, indicated by a
# trailing _.
GTEST_SRCS_ = $(GTEST_DIR)/src/*.cc $(GTEST_DIR)/src/*.h $(GTEST_HEADERS_)

# For simplicity and to avoid depending on Google Test's
# implementation details, the dependencies specified below are
# conservative and not optimized.  This is fine as Google Test
# compiles fast and for ordinary users its source rarely changes.
gtest-all.o : $(GTEST_SRCS_)
	$(CXX) $(GTEST_CPPFLAGS_) $(CXXFLAGS) -c $(GTEST_DIR)/src/gtest-all.cc

gtest_main.o : $(GTEST_SRCS_)
	$(CXX) $(GTEST_CPPFLAGS_) $(CXXFLAGS) -c $(GTEST_DIR)/src/gtest_main.cc

gtest.a : gtest-all.o
	$(AR) $(ARFLAGS) $@ $^

gtest_main.a : gtest-all.o gtest_main.o
	$(AR) $(ARFLAGS) $@ $^
	$(RANLIB) $@

check_PROGRAMS=
TEST_CXXFLAGS_     = $(mosh_CFLAGS) $(mosh_OPTS) -I$(GTEST_DIR) -I$(GTEST_DIR)/include -DGTEST_HAS_CLONE=0
TEST_LDADD_        = libmosh.a gtest_main.a $(GC_LIB) $(REGEXP_LIB)  @MOSH_LDADD_ARCH@
TEST_DEPENDENCIES_ = libmosh.a gtest_main.a

TESTS += test_object
check_PROGRAMS += test_object
test_object_DEPENDENCIES = $(TEST_DEPENDENCIES_)
test_object_CXXFLAGS = $(TEST_CXXFLAGS_)
test_object_SOURCES = src/ObjectTest.cpp src/TestingSignalHandler.cpp
test_object_LDADD = $(TEST_LDADD_)

TESTS += test_vm
check_PROGRAMS += test_vm
test_vm_DEPENDENCIES = $(TEST_DEPENDENCIES_)
test_vm_CXXFLAGS = $(TEST_CXXFLAGS_)
test_vm_SOURCES = src/VMTest.cpp src/TestingVM.cpp src/TestingSignalHandler.cpp
test_vm_LDADD = $(TEST_LDADD_)

TESTS += test_port
check_PROGRAMS += test_port
test_port_DEPENDENCIES = $(TEST_DEPENDENCIES_)
test_port_CXXFLAGS = $(TEST_CXXFLAGS_)
test_port_SOURCES = src/PortTest.cpp src/TestingSignalHandler.cpp
test_port_LDADD = $(TEST_LDADD_)

TESTS += test_fasl
check_PROGRAMS += test_fasl
test_fasl_DEPENDENCIES = $(TEST_DEPENDENCIES_)
test_fasl_CXXFLAGS = $(TEST_CXXFLAGS_)
test_fasl_SOURCES = src/FaslTest.cpp src/TestingSignalHandler.cpp src/TestingVM.cpp
test_fasl_LDADD = $(TEST_LDADD_)

TESTS += test_ffi
check_PROGRAMS += test_ffi
test_ffi_DEPENDENCIES = $(TEST_DEPENDENCIES_) lib/libffitest.so.1.0
test_ffi_CXXFLAGS = $(TEST_CXXFLAGS_)
test_ffi_SOURCES = src/FFITest.cpp src/TestingSignalHandler.cpp src/TestingVM.cpp
test_ffi_LDADD = $(TEST_LDADD_)

TESTS += test_compat
check_PROGRAMS += test_compat
test_compat_DEPENDENCIES = $(TEST_DEPENDENCIES_)
test_compat_CXXFLAGS = $(TEST_CXXFLAGS_)
test_compat_SOURCES = src/OSCompatTest.cpp src/TestingSignalHandler.cpp
test_compat_LDADD = $(TEST_LDADD_)

TESTS += test_getopt
check_PROGRAMS += test_getopt
test_getopt_DEPENDENCIES = $(TEST_DEPENDENCIES_)
test_getopt_CXXFLAGS = $(TEST_CXXFLAGS_)
test_getopt_SOURCES = src/getoptUTest.cpp src/TestingSignalHandler.cpp
test_getopt_LDADD = $(TEST_LDADD_)

TESTS += test_thread
check_PROGRAMS += test_thread
test_thread_DEPENDENCIES = $(TEST_DEPENDENCIES_)
test_thread_CXXFLAGS = $(TEST_CXXFLAGS_)
test_thread_SOURCES = src/OSCompatThreadTest.cpp src/TestingSignalHandler.cpp
test_thread_LDADD = $(TEST_LDADD_)

TESTS += test_jit_stack
check_PROGRAMS += test_jit_stack
test_jit_stack_DEPENDENCIES = $(TEST_DEPENDENCIES_)
test_jit_stack_CXXFLAGS = $(TEST_CXXFLAGS_)
test_jit_stack_SOURCES = src/JitStackTest.cpp src/TestingSignalHandler.cpp
test_jit_stack_LDADD = $(TEST_LDADD_)


install-data-hook :
	./mosh --clean-acc --disable-acc $(top_srcdir)/misc/empty.scm
	$(INSTALL) -m 666 $(top_srcdir)/misc/.mosh/prefix.txt `./mosh --clean-acc --disable-acc ./src/mosh_config mosh-cache-dir`
	MOSH_LOADPATH=${DESTDIR}${datadir}/lib ./mosh $(top_srcdir)/misc/scripts/pre-compile-target.scm
#	MOSH_GENSYM_PREFIX=I MOSH_LOADPATH=${DESTDIR}${datadir}/lib ./mosh ./misc/scripts/pre-compile-r6rs.scm ./misc/scripts/pre-compile-target.scm
#	MOSH_GENSYM_PREFIX=I MOSH_LOADPATH=${DESTDIR}${datadir}/lib $(DESTDIR)/@bindir@/mosh ./misc/scripts/pre-compile-r6rs.scm ./misc/scripts/pre-compile-target.scm

# for FFI test
lib/libffitest.so.1.0: src/ffitest.c
	$(CC) -std=c99 -Wall -fPIC -c $< -o src/ffitest.o
	$(CC) -Wl @SHLIB_SO_LDFLAGS@ -o $@ src/ffitest.o

# for flymake
check-syntax:
<<<<<<< HEAD
	LANG=C $(CXX) -o nul $(mosh_CXXFLAGS) $(DEFAULT_INCLUDES) -DHAVE_CONFIG_H $(INCLUDES) -S ${CHK_SOURCES}
=======
	$(CXX) -o nul $(mosh_CXXFLAGS) $(INCLUDES) $(DEFAULT_INCLUDES) -DHAVE_CONFIG_H -S ${CHK_SOURCES}
>>>>>>> f658854e
<|MERGE_RESOLUTION|>--- conflicted
+++ resolved
@@ -645,8 +645,4 @@
 
 # for flymake
 check-syntax:
-<<<<<<< HEAD
-	LANG=C $(CXX) -o nul $(mosh_CXXFLAGS) $(DEFAULT_INCLUDES) -DHAVE_CONFIG_H $(INCLUDES) -S ${CHK_SOURCES}
-=======
-	$(CXX) -o nul $(mosh_CXXFLAGS) $(INCLUDES) $(DEFAULT_INCLUDES) -DHAVE_CONFIG_H -S ${CHK_SOURCES}
->>>>>>> f658854e
+	LANG=C $(CXX) -o nul $(mosh_CXXFLAGS) $(DEFAULT_INCLUDES) -DHAVE_CONFIG_H $(INCLUDES) -S ${CHK_SOURCES}