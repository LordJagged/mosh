--- conflicted
+++ resolved
@@ -389,11 +389,7 @@
     const Object x = Object::makeString(ch);
     ASSERT_TRUE(x.isString());
     ucs4string str = x.toString()->data();
-<<<<<<< HEAD
     EXPECT_EQ((size_t)1, str.size());
-=======
-    EXPECT_EQ(1, (int)str.size());
->>>>>>> f990ab05
     ASSERT_FALSE(str.is_ascii());
     const Object restored = StoreAndRestore(x);
     Equal e;
