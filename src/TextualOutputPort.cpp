/*
 * TranscodedTextualOutputPort.cpp -
 *
 *   Copyright (c) 2008  Higepon(Taro Minowa)  <higepon@users.sourceforge.jp>
 *
 *   Redistribution and use in source and binary forms, with or without
 *   modification, are permitted provided that the following conditions
 *   are met:
 *
 *   1. Redistributions of source code must retain the above copyright
 *      notice, this list of conditions and the following disclaimer.
 *
 *   2. Redistributions in binary form must reproduce the above copyright
 *      notice, this list of conditions and the following disclaimer in the
 *      documentation and/or other materials provided with the distribution.
 *
 *   THIS SOFTWARE IS PROVIDED BY THE COPYRIGHT HOLDERS AND CONTRIBUTORS
 *   "AS IS" AND ANY EXPRESS OR IMPLIED WARRANTIES, INCLUDING, BUT NOT
 *   LIMITED TO, THE IMPLIED WARRANTIES OF MERCHANTABILITY AND FITNESS FOR
 *   A PARTICULAR PURPOSE ARE DISCLAIMED. IN NO EVENT SHALL THE COPYRIGHT
 *   OWNER OR CONTRIBUTORS BE LIABLE FOR ANY DIRECT, INDIRECT, INCIDENTAL,
 *   SPECIAL, EXEMPLARY, OR CONSEQUENTIAL DAMAGES (INCLUDING, BUT NOT LIMITED
 *   TO, PROCUREMENT OF SUBSTITUTE GOODS OR SERVICES; LOSS OF USE, DATA, OR
 *   PROFITS; OR BUSINESS INTERRUPTION) HOWEVER CAUSED AND ON ANY THEORY OF
 *   LIABILITY, WHETHER IN CONTRACT, STRICT LIABILITY, OR TORT (INCLUDING
 *   NEGLIGENCE OR OTHERWISE) ARISING IN ANY WAY OUT OF THE USE OF THIS
 *   SOFTWARE, EVEN IF ADVISED OF THE POSSIBILITY OF SUCH DAMAGE.
 *
 *  $Id: TranscodedTextualOutputPort.cpp 183 2008-07-04 06:19:28Z higepon $
 */


#include "Object.h"
#include "Object-inl.h"
#include "Transcoder.h"
#include "Pair.h"
#include "Pair-inl.h"
#include "SString.h"
#include "Vector.h"
#include "Symbol.h"
#include "Regexp.h"
#include "ByteVector.h"
#include "Codec.h"
#include "Transcoder.h"
#include "BinaryInputPort.h"
#include "BinaryOutputPort.h"
#include "TextualOutputPort.h"
#include "TextualInputPort.h"
#include "ProcedureMacro.h"
#include "Ratnum.h"
#include "Flonum.h"
#include "Bignum.h"
#include "Compnum.h"
#include "Arithmetic.h"
#include "BinaryOutputPort.h"
#include "BinaryInputOutputPort.h"
#include "OSCompatSocket.h"
#include "OSCompatThread.h"
#include "FFI.h"
#include "SimpleStruct.h"
#include "Callable.h"

#ifdef _WIN32
    #define snprintf _snprintf
#endif
using namespace scheme;

TextualOutputPort::TextualOutputPort() :
    isErrorOccured_(false),
    errorMessage_(Object::Nil),
    irritants_(Object::Nil)
{
}

TextualOutputPort::~TextualOutputPort()
{
}

bool TextualOutputPort::isErrorOccured() const
{
    return isErrorOccured_;
}

Object TextualOutputPort::errorMessage() const
{
    return errorMessage_;
}

Object TextualOutputPort::position() const
{
    return Object::Undef;
}

bool TextualOutputPort::setPosition(int64_t position)
{
    return false;
}

bool TextualOutputPort::hasPosition() const
{
    return false;
}

bool TextualOutputPort::hasSetPosition() const
{
    return false;
}

void TextualOutputPort::putString(String* str)
{
    putString(str->data());
}

void TextualOutputPort::putCharHandleSpecial(ucs4char c, bool inString)
{
    const int ASCII_SPC = 32;
    const int ASCII_DEL = 127;
    if ((c != 0xa && c != 0xd && c < ASCII_SPC) ||
        c == ASCII_DEL ||
        c == 0x80 ||
        c == 0xff ||
        c == 0xD7FF ||
        c == 0xE000 ||
        c == 0x10FFFF) { // todo
        char buf[32];
        if (inString) {
            snprintf(buf, sizeof(buf), "\\x%X;", c);
        } else {
            snprintf(buf, sizeof(buf), "x%X;", c);
        }
        putString(ucs4string::from_c_str(buf));
    } else {
        putChar(c);
    }
}

void TextualOutputPort::putString(const ucs4string& s)
{
    for (ucs4string::size_type i = 0; i < s.size(); i++) {
        putChar(s[i]);
    }
}

void TextualOutputPort::putString(const char* s)
{
    const int len = strlen(s);
    for (int i = 0; i < len; i++) {
        putCharHandleSpecial(s[i], true);
    }
}

Object TextualOutputPort::irritants() const
{
    return irritants_;
}

void TextualOutputPort::format(const VM* theVM, const ucs4string& fmt, Object args)
{
    ucs4string buffer = UC("");
    for (uint32_t i = 0; i < fmt.size(); i++) {
        if (fmt[i] == '~') {
            i++;
            if (!buffer.empty()) {
                putString(buffer);
                buffer.clear();
            }
            switch (fmt[i]) {
            case '~':
                display(theVM, Object::makeChar('~'));
                break;
            case '%':
                display(theVM, Object::makeChar('\n'));
                break;
            case 'a':
            case 'A':
            case 'd':
            case 'D':
            {
                if (args.isPair()) {
                    display(theVM, args.car());
                    args = args.cdr();
                } else {
                    isErrorOccured_ = true;
                    errorMessage_ = "too few arguments for format string";
                    irritants_ = Pair::list1(Object::makeString(fmt));
                    return;
                }
                break;
            }
            case 's':
            case 'S':
            {
                if (args.isPair()) {
                    putDatum(theVM, args.car());
                    args = args.cdr();
                } else {
                    isErrorOccured_ = true;
                    errorMessage_ = "too few arguments for format string";
                    irritants_ = Pair::list1(Object::makeString(fmt));
                    return;
                }
                break;
            }
            case '\0':
                i--;
                break;
            }
        } else {
            buffer += fmt[i];
        }
    }

    if (!buffer.empty()) {
        putString(buffer);
    }
    flush();
    //fflush(stdout); // temp
    return;
}

// borrwed from Ypsilon
bool TextualOutputPort::writeAbbreviated(Object obj)
{
    if (obj.isSymbol()) {
        if (obj == Symbol::QUOTE || obj == Symbol::QUOTE_B) {
            putChar('\'');
            return true;
        } else if (obj == Symbol::UNQUOTE || obj == Symbol::UNQUOTE_B) {
            putChar(',');
            return true;
        } else if (obj == Symbol::UNQUOTE_SPLICING || obj == Symbol::UNQUOTE_SPLICING_B) {
            putString(",@");
            return true;
        } else if (obj == Symbol::QUASIQUOTE || obj == Symbol::QUASIQUOTE_B) {
            putChar('`');
            return true;
        }

        // Gauche Can't read this! (psyntax)
//         } else if (obj == Symbol::SYNTAX || obj == Symbol::SYNTAX_B) {
//             putString(UC("#\'"));
//             return true;
//         } else if (obj == Symbol::UNSYNTAX || obj == Symbol::UNSYNTAX_B) {
//             putString(UC("#,"));
//             return true;
//         } else if (obj == Symbol::UNSYNTAX_SPLICING || obj == Symbol::UNSYNTAX_SPLICING_B) {
//             putString("#,@");
//             return true;
//         } else if (obj == Symbol::QUASISYNTAX || obj == Symbol::QUASISYNTAX_B) {
//             putString(UC("#`"));
//             return true;
//         }

    }
    return false;
}

template<bool isHumanReadable> void TextualOutputPort::print(const VM* theVM, Object o, EqHashTable* seen)
{
    Object seenState = seen->ref(o, Object::False);
    if (seenState.isTrue()) {
        seen->set(o, Object::makeFixnum(sharedId_));
        char buf[32];
        snprintf(buf, 32, "#%d=", sharedId_);
        putString(buf);
        sharedId_++;
    } else if (seenState.isFixnum()) {
        char buf[32];
        snprintf(buf, 32, "#%d#", (int)seenState.toFixnum());
        putString(buf);
        return;
    }
    if (o.isTrue()) {
        putString(UC("#t"));
    } else if (o.isFalse()) {
        putString(UC("#f"));
    } else if (o.isNil()) {
        putString(UC("()"));
    } else if (o.isUndef()) {
        putString(UC("#<unspecified>"));
    } else if (o.isUnbound()) {
        putString(UC("#<unbound variable>"));
    } else if (o.isEof()) {
        putString(UC("#<eof-object>"));
    } else if (o.isCallable()) {
        putString(o.toCallable()->toString());
    } else if (o.isFixnum()) {
        char buf[32];
        snprintf(buf, 32, "%ld", (long)o.toFixnum());
        putString(buf);
    } else if (o.isFlonum()) {
        Flonum* const flonum = o.toFlonum();
        putString(FlonumUtil::flonumToUcs4String(flonum->value(), false));
//         char buf[512];
//         if (flonum->isNan()) {
//             putString(UC("+nan.0"));
//         } else if (flonum->isInfinite()) {
//             if (flonum->value() > 0.0) {
//                 putString(UC("+inf.0"));
//             } else {
//                 putString(UC("-inf.0"));
//             }
//         } else {
//             snprintf(buf, sizeof(buf), "%f", flonum->value());
//             putString(buf);
//             #if 0
//             snprintf(buf, sizeof(buf), "%.20g", flonum->value());
//             size_t n = strcspn(buf, ".eE");
//             if (buf[n]) {
//                 putString(buf);
//             } else {
//                 strcat(buf,".0");
//                 putString(buf);
//             }
//             #endif
//         }
    } else if (o.isInstruction()) {
        char buf[32];
        snprintf(buf, 32, "[insn %d]", o.toInstruction());
        putString(buf);
    } else if (o.isCompilerInstruction()) {
        char buf[32];
        snprintf(buf, 32, "[comp:%d]", o.toCompilerInstruction());
        putString(buf);
    } else if (o.isChar()) {
        if (isHumanReadable) {
            putCharHandleSpecial(o.toChar(), false);
        } else { // isHumanReadable = false
            putString(UC("#\\"));
            ucs4char c = o.toChar();
            switch (c) {
            case 0:
                putString(UC("nul"));
                break;
            case ' ':
                putString(UC("space"));
                break;
            case '\n':
                // R6RS (4.2.6 Characters) says: "The #\newline notation is retained for backward compatibility. Its
                // use is deprecated; #\linefeed should be used instead."
                putString(UC("linefeed"));
                break;
            case '\a':
                putString(UC("alarm"));
                break;
            case '\b':
                putString(UC("backspace"));
                break;
            case '\t':
                putString(UC("tab"));
                break;
            case '\v':
                putString(UC("vtab"));
                break;
            case 0x0C:
                putString(UC("page"));
                break;
            case 0x0D:
                putString(UC("return"));
                break;
            case 0x1B:
                putString(UC("esc"));
                break;
            case 0x7F:
                putString(UC("delete"));
                break;

            default:
                putCharHandleSpecial(c, false);
            }
        }
    } else if (o.isString()) {
        if (isHumanReadable) {
            putString(o.toString());
        } else {
            const ucs4char DOUBLE_QUOTE = '\"';
            const ucs4char ESCAPSE      = '\\';

            // Escape patterns.
            //   [a][\n][b]                           => [\"][a][\\][n][b][\"]
            //   [a][\\][\n][b]                       => [\"][a][\\][\\][\\][n][b][\"]
            //   [a][\"][b][\"][c]                    => [\"][a][\\][\"][b][\\][\"][c]
            //   [a][\"][b][\\][\"][c][\\][\"][\"][d] => [\"][a][\\][\"][[b][\\][\\][\\][\"][c][\\][\\][\\][\"][\\][\"][d]
            ucs4string& s = o.toString()->data();
            putChar(DOUBLE_QUOTE);
            for (size_t i = 0; i < s.size(); i++) {
                const ucs4char ch = s[i];
                switch(ch) {
                case(ESCAPSE):
                    putChar(ESCAPSE);
                    putChar(ESCAPSE);
                    break;
                case '\n':
                    putChar(ESCAPSE);
                    putChar('n');
                    break;
                case '\a':
                    putChar(ESCAPSE);
                    putChar('a');
                    break;
                case '\b':
                    putChar(ESCAPSE);
                    putChar('b');
                    break;
                case '\t':
                    putChar(ESCAPSE);
                    putChar('t');
                    break;
                case '\v':
                    putChar(ESCAPSE);
                    putChar('v');
                    break;
                case '\r':
                    putChar(ESCAPSE);
                    putChar('r');
                    break;
                case '\f':
                    putChar(ESCAPSE);
                    putChar('f');
                    break;
                case DOUBLE_QUOTE:
                    putChar(ESCAPSE);
                    putChar(DOUBLE_QUOTE);
                    break;
                default:
                    putCharHandleSpecial(ch, true);
                }
            }
            putChar(DOUBLE_QUOTE);
        }
    } else if (o.isPair()) {
        bool abbreviated = o.cdr().isPair() && o.cdr().cdr().isNil() && writeAbbreviated(o.car());
        if (abbreviated) {
            o = o.cdr();
        } else {
            putChar('(');
        }
        print<isHumanReadable>(theVM, o.car(), seen);
        for (Object e = o.cdr(); ; e = e.cdr()) {
            Object seenState2 = seen->ref(e, Object::False);

            if (e.isPair() && e.car() == Symbol::UNQUOTE) {
                if (e.cdr().isPair() && e.cdr().cdr().isNil()) {
                    putString(". ,");
                    print<isHumanReadable>(theVM, e.cdr().car(), seen);
                    return;
                }
            }
            if (e.isPair() && seenState2.isFalse()) {
                putChar(' ');
                print<isHumanReadable>(theVM, e.car(), seen);
            } else if (e.isNil()) {
                break;
            } else {
                putString(" . ");
                print<isHumanReadable>(theVM, e, seen);
                break;
            }
        }
        if (!abbreviated) {
            putChar(')');
        }

    } else if (o.isVector()) {
        Vector* v = o.toVector();
        putString(UC("#("));
        for (int i = 0; i < v->length(); i++) {
            print<isHumanReadable>(theVM, v->ref(i), seen);
            if (i != v->length() - 1) putChar(' ');
        }
        putString(UC(")"));
    } else if (o.isSymbol()) {
        Symbol* symbol = o.toSymbol();
//        Object s = symbol->toString();
        const ucs4string& content = symbol->c_str();
        const ucs4char start = content[0];
        if ((start >= '0' && start <= '9') || (start == ' ')) {
            char buf[16];
            snprintf(buf, 16, "\\x%x;", start);
            putString(buf);
        } else {
            putChar(start);
        }

        for (uintptr_t i = 1; i < content.size(); i++) {
            const ucs4char ch = content[i];
            // not enough
            if (ch == ' ') {
                char buf[16];
                snprintf(buf, 16, "\\x%x;", ch);
                putString(buf);
            } else {
                putChar(ch);
            }
        }
    } else if (o.isRegexp()) {
        putChar('#');
        putChar('/');
        putString(o.toRegexp()->pattern());
        putChar('/');
    } else if (o.isSocket()) {
        putString(o.toSocket()->toString());
    } else if (o.isRegMatch()) {
        putString(UC("#<reg-match>"));
    } else if (o.isEqHashTable()) {
        putString(UC("#<eq-hashtable>"));
    } else if (o.isEqvHashTable()) {
        putString(UC("#<eqv-hashtable>"));
    } else if (o.isGenericHashTable()) {
        putString(UC("#<hashtable>"));
    } else if (o.isClosure()) {
        putString(UC("#<closure "));
        print<isHumanReadable>(theVM, Object::makeFixnum(o.val), seen);
        putString(UC(">"));
    } else if (o.isCProcedure()) {

        // Reader.y doesn't have VM instance.
        if (theVM != NULL) {
            putString(UC("#<subr "));
            print<isHumanReadable>(theVM, theVM->getCProcedureName(o), seen);
            putString(UC(">"));
        } else {
            putString(UC("#<subr>"));
        }
    } else if (o.isByteVector()) {
        ByteVector* const byteVector = o.toByteVector();
        const int length = byteVector->length();
        putString(UC("#vu8("));
        for (int i = 0; i < length; i++) {
            if (i != 0) {
                putString(" ");
            }
            print<isHumanReadable>(theVM, Object::makeFixnum(byteVector->u8Ref(i)), seen);
        }
        putString(UC(")"));
    } else if (o.isBox()) {
        putString(UC("#<box>"));
    } else if (o.isTextualOutputPort()) {
        putString(o.toTextualOutputPort()->toString());
    } else if (o.isStack()) {
        putString(UC("#<stack>"));
    } else if (o.isCodec()) {
        Codec* codec = o.toCodec();
        putString(UC("#<codec "));
        putString(codec->getCodecName());
        putString(UC(">"));
    } else if (o.isBinaryInputPort()) {
        putString(o.toBinaryInputPort()->toString().data());
    } else if (o.isBinaryOutputPort()) {
        putString(o.toBinaryOutputPort()->toString().data());
    } else if (o.isBinaryInputOutputPort()) {
        putString(o.toBinaryInputOutputPort()->toString().data());
    } else if (o.isSimpleStruct()) {
        putString(UC("#<"));
        print<isHumanReadable>(theVM, o.toSimpleStruct()->name(), seen);
        for (int i = 0; i < o.toSimpleStruct()->fieldCount(); i++) {
            print<isHumanReadable>(theVM, o.toSimpleStruct()->ref(i), seen);
            putString(UC(" "));
        }

        putString(UC(">"));
    } else if (o.isObjectPointer()) {
        putString(UC("#<object pointer>"));
    } else if (o.isTextualInputPort()) {
        putString(o.toTextualInputPort()->toString());
    } else if (o.isTextualOutputPort()) {
        putString(UC("#<textual-output-port>"));
    } else if (o.isRatnum()) {
        putString(o.toRatnum()->toString());
    } else if (o.isBignum()) {
        putString(o.toBignum()->toString());
    } else if (o.isVM()) {
        putString(o.toVM()->toString());
    } else if (o.isConditionVariable()) {
        putString(o.toConditionVariable()->toString());
    } else if (o.isMutex()) {
        putString(UC("#<mutex>"));
    } else if (o.isCompnum()) {
        Compnum* const c = o.toCompnum();
        const Object real = c->real();
        const Object imag = c->imag();
        if (!Arithmetic::isExactZero(real)) {
            print<isHumanReadable>(theVM, real, seen);
        }
        if (Arithmetic::ge(imag, Object::makeFixnum(0)) &&
            !(imag.isFlonum() && (imag.toFlonum()->isNegativeZero() || (imag.toFlonum()->isInfinite())))) {
            putString(UC("+"));
        } else {
        }
        print<isHumanReadable>(theVM, imag, seen);
        putString(UC("i"));
    } else if (o.isCodeBuilder()) {
        putString(UC("<code-builder "));
        print<isHumanReadable>(theVM, Object::makeFixnum(o.val), seen);
        putString(UC(">"));
    } else if (o.isTranscoder()) {
        Transcoder* transcoder = o.toTranscoder();
        putString(UC("<transcoder codec="));
        print<isHumanReadable>(theVM, transcoder->codec(), seen);
        putString(UC(", eol-style="));
        print<isHumanReadable>(theVM, transcoder->eolStyleSymbol(), seen);
        putString(UC(", error-handling-mode="));
        print<isHumanReadable>(theVM, transcoder->errorHandlingModeSymbol(), seen);
        putString(UC(">"));
    } else if (o.isPointer()) {
        putString(UC("#<pointer "));
        char buf[16];
        snprintf(buf, 16, "%p", (void*)o.toPointer()->pointer());
        putString(buf);
        putString(UC(">"));
    } else if (o.isContinuation()) {
        putString(UC("#<continuation>"));
<<<<<<< HEAD
    } else if (o.isGloc()) {
        putString(UC("#<gloc>"));
=======
    } else if (o.isSharedReference()) {
        putString(UC("#<shared reference>"));
>>>>>>> c3a4914c
    } else {
        putString(UC("#<unknown datum>"));
    }
}

bool TextualOutputPort::isInteresting(Object obj)
{
    return // obj.isString() || obj.isSymbol() || 
        obj.isPair() || obj.isVector()
        || obj.isSimpleStruct() || obj.isEqHashTable();
}

void TextualOutputPort::scan(Object obj, EqHashTable* seen)
{
loop:
    if (!isInteresting(obj)) {
        return;
    }
    const Object val = seen->ref(obj, Object::Ignore);
    if (val.isFalse()) {
        seen->set(obj, Object::True);
        return;
    } else if (val.isTrue()) {
        return;
    } else {
        seen->set(obj, Object::False);
        if (obj.isPair()) {
            scan(obj.car(), seen);
            obj = obj.cdr();
            goto loop;
        } else if (obj.isVector()) {
            Vector* const v = obj.toVector();
            for (int i = 0; i < v->length(); i++) {
                scan(v->ref(i), seen);
            }
        } else if (obj.isEqHashTable()) {
            EqHashTable* const ht = obj.toEqHashTable();
            Vector* const keys = ht->keys().toVector();
            const int length = keys->length();
            for (int i = 0; i < length; i++) {
                const Object key = keys->ref(i);
                scan(key, seen);
                scan(ht->ref(key, Object::False), seen);
            }
        } else if (obj.isSimpleStruct()) {
            SimpleStruct* const record = obj.toSimpleStruct();
            scan(record->name(), seen);
            const int length = record->fieldCount();
            for (int i = 0; i < length; i++) {
                scan(record->ref(i), seen);
            }
        }
    }
}


void TextualOutputPort::display(const VM* theVM, Object o)
{
    EqHashTable seen;
    scan(o, &seen);
    sharedId_ = 1;
    print<true>(theVM, o, &seen);
}

void TextualOutputPort::putDatum(const VM* theVM, Object o)
{
    EqHashTable seen;
    scan(o, &seen);
    sharedId_ = 1;
    print<false>(theVM, o, &seen);
}<|MERGE_RESOLUTION|>--- conflicted
+++ resolved
@@ -610,13 +610,10 @@
         putString(UC(">"));
     } else if (o.isContinuation()) {
         putString(UC("#<continuation>"));
-<<<<<<< HEAD
     } else if (o.isGloc()) {
         putString(UC("#<gloc>"));
-=======
     } else if (o.isSharedReference()) {
         putString(UC("#<shared reference>"));
->>>>>>> c3a4914c
     } else {
         putString(UC("#<unknown datum>"));
     }
