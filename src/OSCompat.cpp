--- conflicted
+++ resolved
@@ -1211,43 +1211,25 @@
 // Analyze waitpid() return values to provide information for CALL-PROCESS,
 // WAITPID, SPAWN etc.
 Object scheme::processExitValue(int statVal) {
-<<<<<<< HEAD
 #if !defined(_WIN32)&&!defined(MONA)
-=======
-#ifdef MONA
-    return Object::False;
-#else
->>>>>>> c3140aac
     if (WIFEXITED(statVal)) {
         return Bignum::makeInteger(WEXITSTATUS(statVal));
     } else {
         return Object::False;
     }
-<<<<<<< HEAD
 #else
     return Object::False;
-=======
->>>>>>> c3140aac
 #endif
 }
 
 Object scheme::processTerminationSignal(int statVal) {
-<<<<<<< HEAD
 #if !defined(_WIN32)&&!defined(MONA)
-=======
-#ifdef MONA
-    return Object::False;
-#else
->>>>>>> c3140aac
     if (WIFSIGNALED(statVal)) {
         return Bignum::makeInteger(WTERMSIG(statVal));
     } else {
         return Object::False;
     }
-<<<<<<< HEAD
 #else
     return Object::False;
-=======
->>>>>>> c3140aac
 #endif
 }