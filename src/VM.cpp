/*
 * VM.cpp - Virtual stack based machine.
 *
 *   Copyright (c) 2008  Higepon(Taro Minowa)  <higepon@users.sourceforge.jp>
 *
 *   Redistribution and use in source and binary forms, with or without
 *   modification, are permitted provided that the following conditions
 *   are met:
 *
 *   1. Redistributions of source code must retain the above copyright
 *      notice, this list of conditions and the following disclaimer.
 *
 *   2. Redistributions in binary form must reproduce the above copyright
 *      notice, this list of conditions and the following disclaimer in the
 *      documentation and/or other materials provided with the distribution.
 *
 *   THIS SOFTWARE IS PROVIDED BY THE COPYRIGHT HOLDERS AND CONTRIBUTORS
 *   "AS IS" AND ANY EXPRESS OR IMPLIED WARRANTIES, INCLUDING, BUT NOT
 *   LIMITED TO, THE IMPLIED WARRANTIES OF MERCHANTABILITY AND FITNESS FOR
 *   A PARTICULAR PURPOSE ARE DISCLAIMED. IN NO EVENT SHALL THE COPYRIGHT
 *   OWNER OR CONTRIBUTORS BE LIABLE FOR ANY DIRECT, INDIRECT, INCIDENTAL,
 *   SPECIAL, EXEMPLARY, OR CONSEQUENTIAL DAMAGES (INCLUDING, BUT NOT LIMITED
 *   TO, PROCUREMENT OF SUBSTITUTE GOODS OR SERVICES; LOSS OF USE, DATA, OR
 *   PROFITS; OR BUSINESS INTERRUPTION) HOWEVER CAUSED AND ON ANY THEORY OF
 *   LIABILITY, WHETHER IN CONTRACT, STRICT LIABILITY, OR TORT (INCLUDING
 *   NEGLIGENCE OR OTHERWISE) ARISING IN ANY WAY OUT OF THE USE OF THIS
 *   SOFTWARE, EVEN IF ADVISED OF THE POSSIBILITY OF SUCH DAMAGE.
 *
 *  $Id$
 */

#include "Object.h"
#include "Object-inl.h"
#include "Pair.h"
#include "Pair-inl.h"
#include "EqHashTable.h"
#include "VM.h"
#include "Closure.h"
#include "EqHashTable.h"
#include "Symbol.h"
#include "Gloc.h"
#include "VM-inl.h"
#include "CompilerProcedures.h"
#include "HashTableProceduures.h"
#include "StringProcedures.h"
#include "PortProcedures.h"
#include "ErrorProcedures.h"
#include "ListProcedures.h"
#include "ArithmeticProcedures.h"
#include "FlonumProcedures.h"
#include "BitwiseProcedures.h"
#include "ProcessProcedures.h"
#include "ByteVectorProcedures.h"
#include "FFIProcedures.h"
#include "Codec.h"
#include "Ratnum.h"
#include "Flonum.h"
#include "Equivalent.h"
#include "TextualOutputPort.h"
#include "TextualInputPort.h"
#include "Vector.h"
#include "SString.h"
#include "CProcedure.h"
#include "Box.h"
#include "UtilityProcedures.h"
#include "RegexpProcedures.h"
#include "FixnumProcedures.h"
#include "SocketProcedures.h"
#include "MultiVMProcedures.h"
#include "CompilerProcedures.h"
#include "Bignum.h"
#include "ByteArrayBinaryInputPort.h"
#include "Symbol.h"
#include "SimpleStruct.h"
#include "FaslReader.h"
#include "Gloc.h"
#include "OSCompat.h"
#include "BinaryOutputPort.h"
#include "BinaryInputOutputPort.h"
#include "TranscodedTextualInputOutputPort.h"
#include "Scanner.h"
#include "Reader.h"
#include "NumberReader.h"
#include "Time.h"
#include "Code.h"

#define TRY_VM  sigjmp_buf org;                     \
                copyJmpBuf(org, returnPoint_);   \
                if (sigsetjmp(returnPoint_, 1) == 0)  \

#define CATCH_VM copyJmpBuf(returnPoint_, org); \
                 } else {

using namespace scheme;

#include "cprocedures.cpp"

VM::VM(int stackSize, Object outPort, Object errorPort, Object inputPort, bool isProfiler, bool enableJit) :
    ac_(Object::Nil),
    dc_(Object::Nil),
    cl_(Object::Nil),
    pc_(NULL),
    numValues_(0),
    stackSize_(stackSize),
    currentOutputPort_(outPort),
    currentErrorPort_(errorPort),
    currentInputPort_(inputPort),
    errorObj_(Object::Nil),
#ifdef ENABLE_PROFILER
    profilerRunning_(false),
#endif
    isProfiler_(isProfiler),
    maxNumValues_(256),
    isR6RSMode_(false),
    name_(UC("")),
    thread_(NULL),
    readerContext_(new ReaderContext),
    numberReaderContext_(new NumberReaderContext),
    errno_(0),
    dynamicWinders_(Object::Nil),
    callBackTrampolines_(new EqHashTable),
    callBackTrampolinesUid_(0),
    isJitLibraryLoading_(false),
    isJitCompiling_(false),
    enableJit_(enableJit),
    jitCompiler_(Object::False)
{
    stack_ = Object::makeObjectArray(stackSize);
    values_ = Object::makeObjectArray(maxNumValues_);
    stackEnd_ = stack_ + stackSize;
    sp_ = stack_;
    fp_ = stack_;
    nameSpace_ = Object::makeEqHashTable();
    outerSourceInfo_   = L2(Object::False, Symbol::intern(UC("<top-level>")));
    cProcs_ = Object::makeObjectArray(cProcNum);
    for (int i = 0; i < cProcNum; i++) {
        cProcs_[i] = Object::makeCProcedure(cProcFunctions[i]);
    }

    // initialize "On the fly" instructions array
    closureForEvaluate_ = Object::makeClosure(NULL, 0, 0, false, cProcs_, cProcNum, 0, outerSourceInfo_);
    closureForApply_ = Object::makeClosure(NULL, 0, 0, false, cProcs_, cProcNum, 1, outerSourceInfo_);;

    initializeDynamicCode();
}

VM::~VM() {}

void VM::initializeDynamicCode()
{
    applyCode_ = new Code(9);
    applyCode_->push(Object::makeRaw(Instruction::FRAME));
    applyCode_->push(Object::makeFixnum(7));
    applyCode_->push(Object::makeRaw(Instruction::CONSTANT));
    applyCode_->push(Object::Undef);
    applyCode_->push(Object::makeRaw(Instruction::PUSH));
    applyCode_->push(Object::makeRaw(Instruction::CONSTANT));
    applyCode_->push(Object::Undef);
    applyCode_->push(Object::makeRaw(Instruction::APPLY));
    applyCode_->push(Object::makeRaw(Instruction::HALT));

    callClosure0Code_ = new Code(7);
    callClosure0Code_->push(Object::makeRaw(Instruction::FRAME));
    callClosure0Code_->push(Object::makeFixnum(5));
    callClosure0Code_->push(Object::makeRaw(Instruction::CONSTANT));
    callClosure0Code_->push(Object::Undef);
    callClosure0Code_->push(Object::makeRaw(Instruction::CALL));
    callClosure0Code_->push(Object::makeFixnum(0));
    callClosure0Code_->push(Object::makeRaw(Instruction::HALT));

    callClosure1Code_ = new Code(10);
    callClosure1Code_->push(Object::makeRaw(Instruction::FRAME));
    callClosure1Code_->push(Object::makeFixnum(8));
    callClosure1Code_->push(Object::makeRaw(Instruction::CONSTANT));
    callClosure1Code_->push(Object::Undef);
    callClosure1Code_->push(Object::makeRaw(Instruction::PUSH));
    callClosure1Code_->push(Object::makeRaw(Instruction::CONSTANT));
    callClosure1Code_->push(Object::Undef);
    callClosure1Code_->push(Object::makeRaw(Instruction::CALL));
    callClosure1Code_->push(Object::makeFixnum(1));
    callClosure1Code_->push(Object::makeRaw(Instruction::HALT));

    callClosure2Code_ = new Code(13);
    callClosure2Code_->push(Object::makeRaw(Instruction::FRAME));
    callClosure2Code_->push(Object::makeFixnum(11));
    callClosure2Code_->push(Object::makeRaw(Instruction::CONSTANT));
    callClosure2Code_->push(Object::Undef);
    callClosure2Code_->push(Object::makeRaw(Instruction::PUSH));
    callClosure2Code_->push(Object::makeRaw(Instruction::CONSTANT));
    callClosure2Code_->push(Object::Undef);
    callClosure2Code_->push(Object::makeRaw(Instruction::PUSH));
    callClosure2Code_->push(Object::makeRaw(Instruction::CONSTANT));
    callClosure2Code_->push(Object::Undef);
    callClosure2Code_->push(Object::makeRaw(Instruction::CALL));
    callClosure2Code_->push(Object::makeFixnum(2));
    callClosure2Code_->push(Object::makeRaw(Instruction::HALT));

    callClosure3Code_ = new Code(16);
    callClosure3Code_->push(Object::makeRaw(Instruction::FRAME));
    callClosure3Code_->push(Object::makeFixnum(14));
    callClosure3Code_->push(Object::makeRaw(Instruction::CONSTANT));
    callClosure3Code_->push(Object::Undef);
    callClosure3Code_->push(Object::makeRaw(Instruction::PUSH));
    callClosure3Code_->push(Object::makeRaw(Instruction::CONSTANT));
    callClosure3Code_->push(Object::Undef);
    callClosure3Code_->push(Object::makeRaw(Instruction::PUSH));
    callClosure3Code_->push(Object::makeRaw(Instruction::CONSTANT));
    callClosure3Code_->push(Object::Undef);
    callClosure3Code_->push(Object::makeRaw(Instruction::PUSH));
    callClosure3Code_->push(Object::makeRaw(Instruction::CONSTANT));
    callClosure3Code_->push(Object::Undef);
    callClosure3Code_->push(Object::makeRaw(Instruction::CALL));
    callClosure3Code_->push(Object::makeFixnum(3));
    callClosure3Code_->push(Object::makeRaw(Instruction::HALT));

    trigger0Code_ = new Code(7);
    trigger0Code_->push(Object::makeRaw(Instruction::CONSTANT));
    trigger0Code_->push(Object::Undef);
    trigger0Code_->push(Object::makeRaw(Instruction::CALL));
    trigger0Code_->push(Object::makeFixnum(0));
    trigger0Code_->push(Object::makeRaw(Instruction::RETURN));
    trigger0Code_->push(Object::makeFixnum(0));
    trigger0Code_->push(Object::makeRaw(Instruction::HALT));

    trigger1Code_ = new Code(10);
    trigger1Code_->push(Object::makeRaw(Instruction::CONSTANT));
    trigger1Code_->push(Object::Undef);
    trigger1Code_->push(Object::makeRaw(Instruction::PUSH));
    trigger1Code_->push(Object::makeRaw(Instruction::CONSTANT));
    trigger1Code_->push(Object::Undef);
    trigger1Code_->push(Object::makeRaw(Instruction::CALL));
    trigger1Code_->push(Object::makeFixnum(1));
    trigger1Code_->push(Object::makeRaw(Instruction::RETURN));
    trigger1Code_->push(Object::makeFixnum(0));
    trigger1Code_->push(Object::makeRaw(Instruction::HALT));

    trigger2Code_ = new Code(13);
    trigger2Code_->push(Object::makeRaw(Instruction::CONSTANT));
    trigger2Code_->push(Object::Undef);
    trigger2Code_->push(Object::makeRaw(Instruction::PUSH));
    trigger2Code_->push(Object::makeRaw(Instruction::CONSTANT));
    trigger2Code_->push(Object::Undef);
    trigger2Code_->push(Object::makeRaw(Instruction::PUSH));
    trigger2Code_->push(Object::makeRaw(Instruction::CONSTANT));
    trigger2Code_->push(Object::Undef);
    trigger2Code_->push(Object::makeRaw(Instruction::CALL));
    trigger2Code_->push(Object::makeFixnum(2));
    trigger2Code_->push(Object::makeRaw(Instruction::RETURN));
    trigger2Code_->push(Object::makeFixnum(0));
    trigger2Code_->push(Object::makeRaw(Instruction::HALT));

    trigger3Code_ = new Code(16);
    trigger3Code_->push(Object::makeRaw(Instruction::CONSTANT));
    trigger3Code_->push(Object::Undef);
    trigger3Code_->push(Object::makeRaw(Instruction::PUSH));
    trigger3Code_->push(Object::makeRaw(Instruction::CONSTANT));
    trigger3Code_->push(Object::Undef);
    trigger3Code_->push(Object::makeRaw(Instruction::PUSH));
    trigger3Code_->push(Object::makeRaw(Instruction::CONSTANT));
    trigger3Code_->push(Object::Undef);
    trigger3Code_->push(Object::makeRaw(Instruction::PUSH));
    trigger3Code_->push(Object::makeRaw(Instruction::CONSTANT));
    trigger3Code_->push(Object::Undef);
    trigger3Code_->push(Object::makeRaw(Instruction::CALL));
    trigger3Code_->push(Object::makeFixnum(3));
    trigger3Code_->push(Object::makeRaw(Instruction::RETURN));
    trigger3Code_->push(Object::makeFixnum(0));
    trigger3Code_->push(Object::makeRaw(Instruction::HALT));

    trigger4Code_ = new Code(19);
    trigger4Code_->push(Object::makeRaw(Instruction::CONSTANT));
    trigger4Code_->push(Object::Undef);
    trigger4Code_->push(Object::makeRaw(Instruction::PUSH));
    trigger4Code_->push(Object::makeRaw(Instruction::CONSTANT));
    trigger4Code_->push(Object::Undef);
    trigger4Code_->push(Object::makeRaw(Instruction::PUSH));
    trigger4Code_->push(Object::makeRaw(Instruction::CONSTANT));
    trigger4Code_->push(Object::Undef);
    trigger4Code_->push(Object::makeRaw(Instruction::PUSH));
    trigger4Code_->push(Object::makeRaw(Instruction::CONSTANT));
    trigger4Code_->push(Object::Undef);
    trigger4Code_->push(Object::makeRaw(Instruction::PUSH));
    trigger4Code_->push(Object::makeRaw(Instruction::CONSTANT));
    trigger4Code_->push(Object::Undef);
    trigger4Code_->push(Object::makeRaw(Instruction::CALL));
    trigger4Code_->push(Object::makeFixnum(4));
    trigger4Code_->push(Object::makeRaw(Instruction::RETURN));
    trigger4Code_->push(Object::makeFixnum(0));
    trigger4Code_->push(Object::makeRaw(Instruction::HALT));

    applyClosureCode_ = new Code(5);
    applyClosureCode_->push(Object::makeRaw(Instruction::CALL));
    applyClosureCode_->push(Object::makeFixnum(0));
    applyClosureCode_->push(Object::makeRaw(Instruction::RETURN));
    applyClosureCode_->push(Object::makeFixnum(0));
    applyClosureCode_->push(Object::makeRaw(Instruction::HALT));

    callClosureByNameCode_ = new Code(10);
    callClosureByNameCode_->push(Object::makeRaw(Instruction::FRAME));
    callClosureByNameCode_->push(Object::makeFixnum(8));
    callClosureByNameCode_->push(Object::makeRaw(Instruction::CONSTANT));
    callClosureByNameCode_->push(Object::Undef);
    callClosureByNameCode_->push(Object::makeRaw(Instruction::PUSH));
    callClosureByNameCode_->push(Object::makeRaw(Instruction::REFER_GLOBAL));
    callClosureByNameCode_->push(Object::Undef);
    callClosureByNameCode_->push(Object::makeRaw(Instruction::CALL));
    callClosureByNameCode_->push(Object::makeFixnum(1));
    callClosureByNameCode_->push(Object::makeRaw(Instruction::HALT));

    void** dispatchTable = getDispatchTable();

    // callCode_ can be shared, since nested call will happen after fetching operand n.
    callCode_ = new Code(2);
    callCode_->push(Object::makeRaw(dispatchTable[Instruction::CALL]));
    callCode_->push(Object::makeFixnum(0));

    // haltCode_ is read only, so we can share this
    haltCode_ = new Code(1);
    haltCode_->push(Object::makeRaw(dispatchTable[Instruction::HALT]));
}

void VM::loadCompiler()
{
#   include "pmatch.h"
#   include "compiler-with-library.h"
    const Object libCompiler = FASL_GET(compiler_with_library_image);
#ifdef ENABLE_PROFILER
    if (isProfiler_) {
        initProfiler();
    }
#endif
    TRY_VM {
        evaluateUnsafe(libCompiler.toVector(), true);
        const Object libMatch = FASL_GET(pmatch_image);
        evaluateUnsafe(libMatch.toVector());
        CATCH_VM
        // call default error handler
        defaultExceptionHandler(errorObj_);
        this->exit(-1);
    }
}


Object VM::getGlobalValue(Object id)
{
    const Object val = nameSpace_.toEqHashTable()->ref(id, notFound_);
    if (val != notFound_) {
        return val.toGloc()->value();
    } else {
        callAssertionViolationAfter(this, "symbol-value2", "unbound variable", L1(id));
        return Object::Undef;
    }
}

void VM::defaultExceptionHandler(Object error)
{
    currentErrorPort_.toTextualOutputPort()->format(this, UC("\n Exception:\n~a\n"), L1(error));
}

void VM::dumpCompiledCode(Object code) const
{
    MOSH_ASSERT(code.isVector());
    Vector* const v = code.toVector();
    for (int i = 0; i < v->length(); i++) {
        const Object c = v->ref(i);
        if (c.isInstruction()) {
            VM_LOG1("\n~a ", Instruction::toString(c.val));
        } else {
            VM_LOG1("~a ", c);
        }
    }
}


// N.B. If you call loadFileUnsafe, be sure that this code is inside the TRY_VM/CATCH_VM
void VM::loadFileUnsafe(const ucs4string& file)
{
    Registers r;
    saveRegisters(&r);
    const Object loadPort = Object::makeTextualInputFilePort(file.ascii_c_str());
    TextualInputPort* p = loadPort.toTextualInputPort();
    bool readErrorOccured = false;
    for (Object o = p->getDatum(readErrorOccured); !o.isEof(); o = p->getDatum(readErrorOccured)) {
        if (readErrorOccured) {
            callLexicalViolationImmidiaImmediately(this, "read", p->error());
        }
        evaluateUnsafe(compile(o).toVector());
    }
    restoreRegisters(&r);
}

void VM::loadFileWithGuard(const ucs4string& file)
{
    TRY_VM {
        ucs4string moshLibPath(UC(MOSH_LIB_PATH));
        moshLibPath += UC("/") + file;
        if (File::isExist(file)) {
            loadFileUnsafe(file);
        } else if (File::isExist(moshLibPath)) {
            loadFileUnsafe(moshLibPath);
        } else {
            callAssertionViolationImmidiaImmediately(this,
                                                     "load",
                                                     "cannot find file in load path",
                                                     L1(Object::makeString(file)));
        }
    CATCH_VM
        // call default error handler
        defaultExceptionHandler(errorObj_);
        this->exit(-1);
    }
}

// Faster than evaluateUnsafe, used to load compiler, which won't raise error.
Object VM::evaluateUnsafe(Object* code, int codeSize, bool isCompiler /* = false */)
{
    closureForEvaluate_.toClosure()->pc = code;
    ac_ = closureForEvaluate_;
    dc_ = closureForEvaluate_;
    cl_ = closureForEvaluate_;
    fp_ = 0;
    Object* const direct = getDirectThreadedCode(code, codeSize, isCompiler);
    return runLoop(direct, NULL);
}

Object VM::evaluateUnsafe(Vector* code, bool isCompiler /* = false */)
{
    return evaluateUnsafe(code->data(), code->length(), isCompiler);
}

Object VM::evaluateSafe(Object* code, int codeSize, bool isCompiler /* = false */)
{
    Registers r;
    saveRegisters(&r);
    Object ret = Object::Undef;
    TRY_VM {
        ret = evaluateUnsafe(code, codeSize, isCompiler);
    CATCH_VM
        defaultExceptionHandler(errorObj_);
        this->exit(-1);
    }
    restoreRegisters(&r);
    return ret;
}

Object VM::evaluateSafe(Vector* code)
{
    return evaluateSafe(code->data(), code->length());
}

Object VM::evaluateSafe(Code* code)
{
    return evaluateSafe(code->code(), code->size());
}

Object VM::callClosure0(Object closure)
{
    callClosure0Code_->set(3, closure);
    return evaluateSafe(callClosure0Code_);
}

Object VM::callClosure1(Object closure, Object arg)
{
    callClosure1Code_->set(3, arg);
    callClosure1Code_->set(6, closure);
    Object ret = evaluateSafe(callClosure1Code_);
    return ret;
}

Object VM::callClosure2(Object closure, Object arg1, Object arg2)
{
    callClosure2Code_->set(3, arg1);
    callClosure2Code_->set(6, arg2);
    callClosure2Code_->set(9, closure);
    return evaluateSafe(callClosure2Code_);
}

Object VM::callClosure3(Object closure, Object arg1, Object arg2, Object arg3)
{
    callClosure3Code_->set(3, arg1);
    callClosure3Code_->set(6, arg2);
    callClosure3Code_->set(9, arg3);
    callClosure3Code_->set(12, closure);
    return evaluateSafe(callClosure3Code_);
}

Object VM::compileWithoutHalt(Object sexp)
{
    static Object compiler = Symbol::intern(UC("compile-w/o-halt"));
    return callClosureByName(compiler, sexp);
}

Object VM::evalCompiledAfter(Object code)
{
    VM_ASSERT(code.isVector());
    Vector* const vcode = code.toVector();

    // We need to append "RETURN 0" to the code.
    const int codeSize = vcode->length();
    const int bodySize = codeSize + 2;
    Object* body = Object::makeObjectArray(bodySize);
    for (int i = 0; i < codeSize; i++) {
        body[i] = (vcode->data())[i];
    }
    body[codeSize]   = Object::makeRaw(Instruction::RETURN);
    body[codeSize+ 1] = Object::makeFixnum(0);

    // make closure for save/restore current environment
    Closure* const closure = new Closure(getDirectThreadedCode(body, bodySize), // pc
                                         bodySize,                              // codeSize
                                         0,                                     // argLength
                                         false,                                 // isOptionalArg
                                         cProcs_,                                // freeVars
                                         cProcNum,                              // freeVariablesNum
                                         0,                                     // todo maxStack
                                         Object::False);                        // todo sourceInfo
    return setAfterTrigger0(Object::makeClosure(closure));
}

Object VM::evalAfter(Object sexp)
{
    const Object code = compileWithoutHalt(sexp);
    VM_ASSERT(code.isVector());
    Vector* const vcode = code.toVector();

    // We need to append "RETURN 0" to the code.
    const int codeSize = vcode->length();
    const int bodySize = codeSize + 2;
    Object* body = Object::makeObjectArray(bodySize);
    for (int i = 0; i < codeSize; i++) {
        body[i] = (vcode->data())[i];
    }
    body[codeSize]   = Object::makeRaw(Instruction::RETURN);
    body[codeSize+ 1] = Object::makeFixnum(0);

    // make closure for save/restore current environment
    Closure* const closure = new Closure(getDirectThreadedCode(body, bodySize), // pc
                                         bodySize,                              // codeSize
                                         0,                                     // argLength
                                         false,                                 // isOptionalArg
                                         cProcs_,                                // freeVars
                                         cProcNum,                              // freeVariablesNum
                                         0,                                     // todo maxStack
                                         Object::False);                        // todo sourceInfo
    return setAfterTrigger0(Object::makeClosure(closure));
}

Object VM::setAfterTrigger0(Object closure)
{
    makeCallFrame(pc_);
    pc_ = getDirectThreadedCode(trigger0Code_->code(), trigger0Code_->size());
    pc_[1]= closure;
    return ac_;
}


Object VM::setAfterTrigger1(Object closure, Object arg1)
{
    makeCallFrame(pc_);
    pc_ = getDirectThreadedCode(trigger1Code_->code(), trigger1Code_->size());
    pc_[4] = closure;
    pc_[1]= arg1;
    return ac_;
}

Object VM::setAfterTrigger2(Object closure, Object arg1, Object arg2)
{
    makeCallFrame(pc_);
    pc_ = getDirectThreadedCode(trigger2Code_->code(), trigger2Code_->size());
    pc_[7] = closure;
    pc_[4]= arg2;
    pc_[1]= arg1;
    return ac_;
}

Object VM::setAfterTrigger3(Object closure, Object arg1, Object arg2, Object arg3)
{
    makeCallFrame(pc_);
    pc_ = getDirectThreadedCode(trigger3Code_->code(), trigger3Code_->size());
    pc_[10] = closure;
    pc_[7]= arg3;
    pc_[4]= arg2;
    pc_[1]= arg1;
    return ac_;
}

Object VM::setAfterTrigger4(Object closure, Object arg1, Object arg2, Object arg3, Object arg4)
{
    makeCallFrame(pc_);
    pc_ = getDirectThreadedCode(trigger4Code_->code(), trigger4Code_->size());
    pc_[13] = closure;
    pc_[10]= arg4;
    pc_[7]= arg3;
    pc_[4]= arg2;
    pc_[1]= arg1;
    return ac_;
}


void VM::applyClosure(Object closure, Object args)
{
    applyClosureCode_->set(1, Object::makeFixnum(Pair::length(args)));
    makeCallFrame(pc_);
    for (Object obj = args; !obj.isNil(); obj = obj.cdr()) {
        push(obj.car());
    }
    ac_ = closure;
    pc_ = getDirectThreadedCode(applyClosureCode_->code(), applyClosureCode_->size());
}

Object VM::callClosureByName(Object procSymbol, Object arg)
{
    MOSH_ASSERT(procSymbol.isSymbol());
    callClosureByNameCode_->set(3, arg);
    callClosureByNameCode_->set(6, procSymbol);
    return evaluateSafe(callClosureByNameCode_);
}

Object VM::apply(Object proc, Object args)
{
    applyCode_->set(3, args);
    applyCode_->set(6, proc);
    return evaluateSafe(applyCode_);
}

// ToDo:We can optimize for cprocedure case.
// N.B.
// If you want to know how this works, see lib/mosh/jit/compiler.
Object VM::call(Object n)
{
    MOSH_ASSERT(n.isFixnum());

    // Insert HALT code to the FRAME
    Object* frame = sp_ - n.toFixnum() - SIZE_OF_FRAME;
    *(frame + 0) = Object::makeObjectPointer(haltCode_->code());

    // CALL! (No need to save/restore?)
    callCode_->set(1, n);
    const Object ret = runLoop(callCode_->code(), NULL);
    return ret;
}

Object VM::tailCall(Object n, Object diff)
{
    MOSH_ASSERT(n.isFixnum());
    MOSH_ASSERT(diff.isFixnum());
    Object* topFrame = sp_ - n.toFixnum() - diff.toFixnum() - SIZE_OF_FRAME;

    Object dc1 = *(topFrame + 1);
    Object cl1 = *(topFrame + 2);
    Object fp1 = *(topFrame + 3);

    // Shift args
    for (int i = 0; i < n.toFixnum(); i ++) {
        *(sp_ + SIZE_OF_FRAME - i - 1) = *(sp_ - i - 1);
    }

    // Make dummy frame
    sp_ = sp_ - n.toFixnum();
    push(Object::makeObjectPointer(haltCode_->code()));
    push(dc1);
    push(cl1);
    push(fp1);

    fp_ += SIZE_OF_FRAME;
    sp_ += n.toFixnum();
    callCode_->set(1, n);
    const Object ret = runLoop(callCode_->code(), NULL);
    return ret;
}


Object VM::vmapply(Object proc, Object args)
{
    const int procLength = Pair::length(proc);
    Code* code = new Code(procLength + 7);

    code->push(Object::makeRaw(Instruction::FRAME));
    code->push(Object::makeFixnum(procLength + 5));
    code->push(Object::makeRaw(Instruction::CONSTANT));
    code->push(args);
    code->push(Object::makeRaw(Instruction::PUSH));
    for (Object o = proc; !o.isNil(); o = o.cdr()) {
        code->push(o.car());
    }
    code->push(Object::makeRaw(Instruction::APPLY));
    code->push(Object::makeRaw(Instruction::HALT));
    return evaluateSafe(code->code(), code->size());
}

Object VM::compile(Object code)
{
    static Object proc = Symbol::intern(UC("compile"));
    const Object compiled = callClosureByName(proc, code);
    return compiled;
}

Object VM::getStackTrace()
{
    const int MAX_DEPTH = 20;
    const int FP_OFFSET_IN_FRAME = 1;
    const int CLOSURE_OFFSET_IN_FRAME = 2;

    const Object sport = Object::makeStringOutputPort();
    TextualOutputPort* port = sport.toTextualOutputPort();
    Object* fp = fp_;
    Object* cl = &cl_;
    for (int i = 1;;) {
        if (cl->isClosure()) {
            Object src = cl->toClosure()->sourceInfo;
            if (src.isPair()) {
                port->format(this, UC("    ~d. "), L1(Object::makeFixnum(i)));
                const Object procedure = src.cdr();
                const Object location  = src.car();
                if (location.isFalse()) {
                    port->format(this, UC("~a: <unknown location>\n"), L1(unGenSyms(procedure)));
                } else {
                    const Object lineno = location.cdr().car();
                    const Object file   = location.car();
                    const Object procedureName = procedure.car();

                    // anonymous procedure
                    if (procedure.car() == Symbol::intern(UC("lambda"))) {
                        // format source information to follwing style
                        // (lambda (arg1 arg2 arg3) ...)
                        Object args = unGenSyms(procedure.cdr());
                        const Object procedureSource = Pair::list3(procedureName, args, Symbol::intern(UC("...")));
                        port->format(this, UC("~a:  ~a:~a\n"), L3(procedureSource, file, lineno));
                    } else {
                        port->format(this, UC("~a:  ~a:~a\n"), L3(unGenSyms(procedure), file, lineno));
                    }
                }
                i++;
            }
        } else if (cl->isCProcedure()) {
            port->format(this, UC("    ~d. "), L1(Object::makeFixnum(i)));
            port->format(this, UC("~a: <subr>\n"), L1(getClosureName(*cl)));
            i++;
        } else if (cl->isRegMatch()) {
            port->format(this, UC("    ~d. "), L1(Object::makeFixnum(i)));
            port->format(this, UC("<reg-match>: ~a\n"), L1(*cl));
            i++;
        } else if (cl->isRegexp()) {
            port->format(this, UC("    ~d. "), L1(Object::makeFixnum(i)));
            port->format(this, UC("<regexp>: ~a\n"), L1(*cl));
            i++;
        } else {
            MOSH_ASSERT(false);
        }
        if (i > MAX_DEPTH) {
            port->display(this, UC("      ... (more stack dump truncated)\n"));
            break;
        }

        VM_ASSERT(!(*cl).isObjectPointer());
        VM_ASSERT((*cl).isClosure() || (*cl).isCProcedure() );
        if (fp > stack_) {
            cl = fp - CLOSURE_OFFSET_IN_FRAME;

            // N.B. We must check whether cl is Object pointer or not.
            // If so, we can't touch them. (touching may cause crash)
            if (mayBeStackPointer(cl)) {
                break;
            }
            if (!((*cl).isClosure()) && !((*cl).isCProcedure())) {
                break;
            }
            // next fp is Object pointer, so 4byte aligned.
            // if it is not Object pointer, may be tail call
            Object* nextFp = fp - FP_OFFSET_IN_FRAME;
            if (!(nextFp->isRawPointer())) {
                break;
            }

            if (!mayBeStackPointer(nextFp)) {
//                getOutputPort().toTextualOutputPort()->format(UC("[[[[~a]]]]"), *nextFp);
                break;
            }

            VM_ASSERT(nextFp->isObjectPointer());
            fp = nextFp->toObjectPointer();
        } else {
            break;
        }
    }
    return getOutputStringEx(this, 1, &sport);
}

bool VM::mayBeStackPointer(Object* obj) const
{
#ifdef DEBUG_VERSION
    // not heap object
    if (!obj->isHeapObject()) {
        return false;
    }
    Object* const p = reinterpret_cast<Object*>(reinterpret_cast<HeapObject*>(obj->val)->obj);
    return p >= stack_ && p <= stackEnd_;
#else
    Object* const p = reinterpret_cast<Object*>(obj->val);
    return p >= stack_ && p <= stackEnd_;
#endif
}

void VM::throwException(Object exception)
{
#ifdef DEBUG_VERSION
    VM_LOG1("error~a\n", exception);
    fflush(stderr);
    fflush(stdout);
#endif
    const Object stackTrace = getStackTrace();
    const Object stringOutputPort = Object::makeStringOutputPort();
    TextualOutputPort* const textualOutputPort = stringOutputPort.toTextualOutputPort();
    textualOutputPort->format(this, UC("~a\n Stack trace:\n~a\n"), Pair::list2(exception, stackTrace));
    errorObj_ = getOutputStringEx(this, 1, &stringOutputPort);

    siglongjmp(returnPoint_, -1);
}

void VM::showStack(int count, const char* file, int line)
{
   printf("** STACK %s:%d\n", file, line);fflush(stdout);
#ifdef DEBUG_VERSION
    for (int i = count - 1; i >= 0; i--) {
        VM_LOG2("============================================\n~d: ~a\n", Object::makeFixnum(i), index(sp_, i));
    }
#else
    callAssertionViolationImmidiaImmediately(this, "vm", "don't use showStack");
#endif
}

bool VM::isR6RSMode() const
{
    return isR6RSMode_;
}

Object VM::activateR6RSMode(bool isDebugExpand)
{
#   include "psyntax.h"
    isR6RSMode_ = true;
    setValueString(UC("debug-expand"), Object::makeBool(isDebugExpand));
    const Object libPsyntax = FASL_GET(psyntax_image);
    return evaluateSafe(libPsyntax.toVector());
}

Object VM::getGlobalValueOrFalse(Object id)
{
    const Object val = nameSpace_.toEqHashTable()->ref(id, notFound_);
    if (val != notFound_) {
        return val.toGloc()->value();
    } else {
        return Object::False;
    }
}

Object VM::getGlobalValueOrFalse(const ucs4char* id)
{
    return getGlobalValueOrFalse(Symbol::intern(id));
}

Object VM::currentOutputPort() const
{
    return currentOutputPort_;
}

Object VM::currentErrorPort() const
{
    return currentErrorPort_;
}

Object VM::currentInputPort() const
{
    return currentInputPort_;
}

void VM::setCurrentInputPort(Object port)
{
    currentInputPort_ = port;
}

void VM::setCurrentOutputPort(Object port)
{
    currentOutputPort_ = port;
}

void VM::expandStack(int plusSize)
{
    fprintf(stderr, "Stack Expand stack=%p plusSize=%d\n", stack_, plusSize);

    const int nextStackSize = stackSize_ + plusSize;
    Object* nextStack = Object::makeObjectArray(nextStackSize);
    if (NULL == nextStack) {
        // todo
        // handle stack overflow with guard
        callAssertionViolationImmidiaImmediately(this, "#<closure>", "stack overflow", L1(Object::makeFixnum(sp_ - stack_)));
    }
    memcpy(nextStack, stack_, sizeof(Object) * stackSize_);
    fp_ = nextStack + (fp_ - stack_);
    sp_ = nextStack + (sp_ - stack_);
    stackEnd_ = nextStack + nextStackSize;
    stack_ = nextStack;
    stackSize_ = nextStackSize;
}

void VM::printStack() const
{
    VM_LOG2("==========dc=~a prev=~a \n", dc_, dc_.toClosure()->prev);
    for (int i = 1; i>= 0; i--) {
        if (fp_ + i >= stackEnd_) {
            break;
        }
        const Object obj = referLocal(i);

        if (!obj.isObjectPointer()) {
            VM_LOG2("~d: ~a\n", Object::makeFixnum(i), obj);
        }
        fflush(stderr);
    }
}

Object VM::values(int num, const Object* v)
{
    if (0 == num) {
        numValues_ = 0;
        return Object::Undef;
    }
    for (int i = 1; i < num; i++) {
        if (i >= maxNumValues_) {
            callAssertionViolationAfter(this, "values", "too many values", Pair::list1(Object::makeFixnum(i)));
            return Object::Undef;
        }
        values_[i - 1] = v[i];
    }
    numValues_ = num;
    return v[0]; // set to ac_ later.
}

Object VM::values2(Object obj1, Object obj2)
{
    values_[0] = obj2;
    numValues_ = 2;
    return obj1; // set to ac_ later.
}

Object VM::values3(Object obj1, Object obj2, Object obj3)
{
    values_[0] = obj2;
    values_[1] = obj3;
    numValues_ = 3;
    return obj1; // set to ac_ later.
}


Object VM::getCProcedureName(Object proc) const
{
    for (int k = 0; k < cProcNum; k++) {
        if (proc == cProcs_[k]) {
            return Symbol::intern(cProcNames[k]);
        }
    }
    return Symbol::intern(UC("<unknwon subr>"));
}

void VM::registerPort(Object obj)
{
    MOSH_ASSERT(obj.isOutputPort());
    activePorts_.push_back(obj);
}

void VM::unregisterPort(Object obj)
{
    MOSH_ASSERT(obj.isOutputPort());
    Ports::iterator it = activePorts_.begin();
    while (it != activePorts_.end()) {
        if (obj.eq(*it)) {
            activePorts_.erase(it);
            return;
        }
        it++;
    }
}

void VM::flushAllPorts()
{
    Ports::iterator it = activePorts_.begin();
    while (it != activePorts_.end()) {
        const Object outputPort = *it;
        if (outputPort.isBinaryOutputPort()) {
            outputPort.toBinaryOutputPort()->flush();
        } else if (outputPort.isBinaryInputOutputPort()) {
            outputPort.toBinaryInputOutputPort()->flush();
        } else if (outputPort.isTextualOutputPort()) {
            outputPort.toTextualOutputPort()->flush();
        } else if (outputPort.isTextualInputOutputPort()) {
            outputPort.toTextualInputOutputPort()->flush();
        } else {
            MOSH_ASSERT(false);
        }
        it = activePorts_.erase(it);
    }
}

void VM::setThread(Thread* thread)
{
    thread_ = thread;
}

Thread* VM::thread()
{
    return thread_;
}

<<<<<<< HEAD
Object VM::findGenerativeRtd(Object uid)
{
    ObjectMap::const_iterator found = generativeRtds_.find(uid);
    if (found == generativeRtds_.end()) {
        return Object::False;
    } else {
        return found->second;

    }
}

void VM::addGenerativeRtd(Object uid, Object rtd)
{
    generativeRtds_[uid] = rtd;
}

void VM::tryInvokeJitLibrary()
{
    const Object importSpec = Pair::list3(Symbol::intern(UC("mosh")), Symbol::intern(UC("jit")),  Symbol::intern(UC("compiler")));
    const Object invokeLibrary = getGlobalValueOrFalse(Symbol::intern(UC("invoke-library-by-name")));
    if (invokeLibrary.isClosure()) {
        callClosure1(invokeLibrary, importSpec);
        jitCompiler_ = getGlobalValueOrFalse(Symbol::intern(UC("jit-compile")));
        VM_ASSERT(jitCompiler_.isClosure());
    }
}

void VM::tryJitCompile(Object closure)
{
    const int CALL_COUNT_JIT_THRESHOLD = 10;
    const int MAX_CLOSURE_SIZE = 100;

    MOSH_ASSERT(closure.isClosure());
    Closure* c = closure.toClosure();

    c->incrementCalledCount();

    bool dontJitCompile =
        isJitCompiling_                                || // Other jit compilation runs
        isJitLibraryLoading_                           || // Invoking (mosh jit compiler)
        c->isJitError()                                || // This closure once compiled and causes error.
        c->getCalledCount() < CALL_COUNT_JIT_THRESHOLD || // Check closure size
        c->size > MAX_CLOSURE_SIZE;

    if (dontJitCompile) {
        return;
    }

    isJitCompiling_ = true;

    // (mosh jit compiler) should be invoked.
    if (jitCompiler_.isFalse()) {
        isJitLibraryLoading_ = true;
        tryInvokeJitLibrary();
        isJitLibraryLoading_ = false;
        isJitCompiling_ = false;
        return;
    } else {
        VM_LOG2("now compiling ~a ~a\n", c->sourceInfo, closure);
        Time t1 = Time::now();
        Object compiled = callClosure1(jitCompiler_, closure);
        Time t2 = Time::now();
        if (compiled.isFalse()) {
//            LOG2("jit compile error ~a ~d usec\n", c->sourceInfo, Bignum::makeIntegerFromUintprt_t(Time::diffUsec(t2, t1)));
            c->setJitCompiledError();
        } else {
            LOG2("jit compile~a ~d usec\n", closure, Bignum::makeIntegerFromUintprt_t(Time::diffUsec(t2, t1)));
        }
        isJitCompiling_ = false;
        return;
    }
}

void VM::raiseNotPairErrorForJit(int op)
{
    const char* operation[2] = {"car", "cdr"};
    VM_ASSERT(op < (int)(sizeof(operation) / sizeof(const char*)));
    callAssertionViolationAfter(this, operation[op], "pair required", Pair::list1(ac_));
}

void VM::raiseVectorRequiredError(int op, Object obj)
{
    const char* operations[1] = {"vector-ref"};
    VM_ASSERT(op < (int)(sizeof(operations) / sizeof(const char*)));
    callAssertionViolationAfter(this,
                                operations[op],
                                "vector required",
                                L1(obj));
}

void VM::raiseVectorInvalidIndexError(int op)
{
    const char* operations[1] = {"vector-ref"};
    VM_ASSERT(op < (int)(sizeof(operations) / sizeof(const char*)));
    callAssertionViolationAfter(this,
                                operations[op],
                                "index out of range",
                                L1(ac_));
}

=======
>>>>>>> c3a4914c
void VM::copyOptions(VM* destVM, VM* srcVM)
{
    const ucs4char* options[] = {UC("%loadpath"), UC("%verbose"), UC("*command-line-args*")};
    for (size_t i = 0; i < sizeof(options) / sizeof(ucs4char*); i ++) {
        destVM->setValueString(options[i], srcVM->getGlobalValueOrFalse(options[i]));
    }
}<|MERGE_RESOLUTION|>--- conflicted
+++ resolved
@@ -1010,23 +1010,6 @@
     return thread_;
 }
 
-<<<<<<< HEAD
-Object VM::findGenerativeRtd(Object uid)
-{
-    ObjectMap::const_iterator found = generativeRtds_.find(uid);
-    if (found == generativeRtds_.end()) {
-        return Object::False;
-    } else {
-        return found->second;
-
-    }
-}
-
-void VM::addGenerativeRtd(Object uid, Object rtd)
-{
-    generativeRtds_[uid] = rtd;
-}
-
 void VM::tryInvokeJitLibrary()
 {
     const Object importSpec = Pair::list3(Symbol::intern(UC("mosh")), Symbol::intern(UC("jit")),  Symbol::intern(UC("compiler")));
@@ -1111,8 +1094,6 @@
                                 L1(ac_));
 }
 
-=======
->>>>>>> c3a4914c
 void VM::copyOptions(VM* destVM, VM* srcVM)
 {
     const ucs4char* options[] = {UC("%loadpath"), UC("%verbose"), UC("*command-line-args*")};
