/*
 * freeproc.cpp - procedures refereced as free variable.
 *
 *   Copyright (c) 2008  Higepon(Taro Minowa)  <higepon@users.sourceforge.jp>
 *
 *   Redistribution and use in source and binary forms, with or without
 *   modification, are permitted provided that the following conditions
 *   are met:
 *
 *   1. Redistributions of source code must retain the above copyright
 *      notice, this list of conditions and the following disclaimer.
 *
 *   2. Redistributions in binary form must reproduce the above copyright
 *      notice, this list of conditions and the following disclaimer in the
 *      documentation and/or other materials provided with the distribution.
 *
 *   THIS SOFTWARE IS PROVIDED BY THE COPYRIGHT HOLDERS AND CONTRIBUTORS
 *   "AS IS" AND ANY EXPRESS OR IMPLIED WARRANTIES, INCLUDING, BUT NOT
 *   LIMITED TO, THE IMPLIED WARRANTIES OF MERCHANTABILITY AND FITNESS FOR
 *   A PARTICULAR PURPOSE ARE DISCLAIMED. IN NO EVENT SHALL THE COPYRIGHT
 *   OWNER OR CONTRIBUTORS BE LIABLE FOR ANY DIRECT, INDIRECT, INCIDENTAL,
 *   SPECIAL, EXEMPLARY, OR CONSEQUENTIAL DAMAGES (INCLUDING, BUT NOT LIMITED
 *   TO, PROCUREMENT OF SUBSTITUTE GOODS OR SERVICES; LOSS OF USE, DATA, OR
 *   PROFITS; OR BUSINESS INTERRUPTION) HOWEVER CAUSED AND ON ANY THEORY OF
 *   LIABILITY, WHETHER IN CONTRACT, STRICT LIABILITY, OR TORT (INCLUDING
 *   NEGLIGENCE OR OTHERWISE) ARISING IN ANY WAY OUT OF THE USE OF THIS
 *   SOFTWARE, EVEN IF ADVISED OF THE POSSIBILITY OF SUCH DAMAGE.
 *
 *  $Id$
 */

#ifdef MONA
#include <monapi.h>
#endif

#ifdef _WIN32
#include <windows.h>
#include <shlwapi.h>
#pragma comment(lib, "shlwapi.lib")
#else
#include <unistd.h>
#endif
#ifdef _MSC_VER
    #include <windows.h> // for FILETIME
    #include "gettimeofday.h"
#else
#include <sys/time.h>
#endif
#ifndef _WIN32
#include <sys/types.h>
#include <sys/wait.h>
#include <sys/time.h>
#include <sys/resource.h>
#endif

#include "Object.h"
#include "Object-inl.h"
#include "Pair.h"
#include "Pair-inl.h"
#include "scheme.h"
#include "OSCompatThread.h"
#include "EqHashTable.h"
#include "VM.h"
#include "Symbol.h"
#include "Closure.h"
#include "Gloc.h"
#include "VM-inl.h"
#include "UtilityProcedures.h"
#include "ProcedureMacro.h"
#include "PortProcedures.h"
#include "StringProcedures.h"
#include "Ratnum.h"
#include "Flonum.h"
#include "Equivalent.h"
#include "ByteArrayBinaryInputPort.h"
#include "UTF8Codec.h"
#include "UTF16Codec.h"
#include "Transcoder.h"
#include "SString.h"
#include "Vector.h"
#include "ByteVector.h"
#include "TextualOutputPort.h"
#include "Closure.h"
#include "Fixnum.h"
#include "Arithmetic.h"
#include "Bignum.h"
#include "OSCompat.h"

#ifdef _WIN32
    #define popen _popen
    #define pclose _pclose
#endif
using namespace scheme;

Object scheme::osConstantEx(VM* theVM, int argc, const Object* argv)
{
    DeclareProcedureName("os-constant");
    checkArgumentLength(1);
    argumentCheckSymbol(0, key);
    bool isFound = false;
    const Object ret = getOSConstant(key, isFound);
    if (isFound) {
        return ret;
    } else {
        return Object::False;
    }
}

Object scheme::moshExecutablePathEx(VM* theVM, int argc, const Object* argv)
{
    DeclareProcedureName("mosh-executable-path");
    checkArgumentLength(0);
    bool isErrorOccured = false;
    ucs4string path = getMoshExecutablePath(isErrorOccured);
    if (isErrorOccured) {
        return Object::False;
    } else {
        return path;
    }
// #if defined(_WIN32)
// //    char path[MAX_PATH];
// //    if (GetModuleFileNameA(NULL, path, sizeof(path))) {
// //        if (PathRemoveFileSpecA(path)) {
// //            PathAddBackslashA(path);
// //            return Object::makeString(path);
// //        }
// //    }
//     TCHAR tmp[MAX_PATH]; /* may be Unicoded */
//     if (GetModuleFileNameW(NULL,tmp,MAX_PATH)) {
//         TCHAR* trm = _tcsinc(_tcsrchr(tmp,_T('\\')));
//         *trm = _T('\0');
//         ByteArrayBinaryInputPort name((uint8_t *)tmp,_tcslen(tmp)*sizeof(TCHAR));
//         UTF16Codec codec(UTF16Codec::UTF_16LE);
//         Transcoder tcoder(&codec);
//         return Object::makeString(tcoder.getString(&name));
//     }
//     return Object::False;
// #elif defined(__linux__)
//     char path[4096];
//     int ret = readlink("/proc/self/exe", path, sizeof(path));
//     if (ret != -1) {
//         std::string chop(path, ret);
//         int pos = chop.find_last_of('/');
//         if (pos > 0) {
//             return Object::makeString(chop.substr(0, pos + 1).c_str());
//         }
//     }
//     return Object::False;
// #elif defined(__FreeBSD__)
//     Dl_info info;
//     char path[PATH_MAX + 1];

//     if (dladdr( (const void*)&main, &info) == 0) {
//         return Object::False;
//     }

//     strncpy(path, info.dli_fname, PATH_MAX + 1);
//     path[PATH_MAX + 1] = '\0';
//     char base[PATH_MAX];
//     if (NULL== realpath(path, base)) {
//         return Object::False;
//     }
//     std::string p = base;
//     int pos = p.find_last_of('/');
//     if (pos > 0) {
//         return Object::makeString(p.substr(0, pos + 1).c_str());
//     }
//     return Object::False;
// #elif defined(__APPLE__)
//     char path[MAXPATHLEN];
//     uint32_t pathLen = MAXPATHLEN;
//     if (_NSGetExecutablePath(path, &pathLen) == 0) {
//         std::string chop(path, pathLen);
//         int pos = chop.find_last_of('/');
//         if (pos > 0) {
//             return Object::makeString(chop.substr(0, pos + 1).c_str());
//         }
//     }
//     return Object::False;
// #elif defined(__sun)
//     char path[4096];
//     char procpath[64];
//     pid_t my_pid = getpid();
//     sprintf(procpath, "/proc/%d/path/a.out", (int)my_pid);
//     int ret = readlink(procpath, path, sizeof(path));
//     if (ret != -1) {
//         std::string chop(path, ret);
//         int pos = chop.find_last_of('/');
//         if (pos > 0) {
//             return Object::makeString(chop.substr(0, pos + 1).c_str());
//         }
//     }
//     return Object::Undef;
// #else
//     return Object::False;
// #endif
}

Object scheme::hostOsEx(VM* theVM, int argc, const Object* argv)
{
    DeclareProcedureName("host-os");
    checkArgumentLengthAtLeast(0);
// TODO
#ifdef MONA
    return "mona";
#else
    return MOSH_HOST_OS;
#endif
}

Object scheme::booleanEqPEx(VM* theVM, int argc, const Object* argv)
{
    DeclareProcedureName("boolean=?");
    checkArgumentLengthAtLeast(2);
    for (int i = 0; i < argc - 1; i++) {
        argumentCheckBoolean(i, s1);
        argumentCheckBoolean(i + 1, s2);
        if (s1.eq(s2)) {
            continue;
        } else {
            return Object::False;
        }
    }
    return Object::True;
}

Object scheme::symbolEqPEx(VM* theVM, int argc, const Object* argv)
{
    DeclareProcedureName("symbol=?");
    checkArgumentLengthAtLeast(2);
    for (int i = 0; i < argc - 1; i++) {
        argumentCheckSymbol(i, s1);
        argumentCheckSymbol(i + 1, s2);
        if (s1.eq(s2)) {
            continue;
        } else {
            return Object::False;
        }
    }
    return Object::True;
}

Object scheme::unGenSyms(Object symbols)
{
    MOSH_ASSERT(symbols.isList());
    Object ret = Object::Nil;
    for (Object p = symbols; !p.isNil(); p = p.cdr()) {
        if (p.car().isSymbol()) {
            ret = Object::cons(unGenSym(p.car()), ret);
        } else {
            ret = Object::cons(p.car(), ret);
        }
    }
    return Pair::reverse(ret);
}

Object scheme::unGenSym(Object symbol)
{
    MOSH_ASSERT(symbol.isSymbol());
    ucs4string symbolString = symbol.toSymbol()->c_str();
    gc_vector<ucs4string> splitted;
    symbolString.split('@', splitted);
    if (splitted.size() == 2) {
        return Symbol::intern(splitted[1].strdup());
    } else {
        return symbol;
    }
}


Object scheme::ungensymEx(VM* theVM, int argc, const Object* argv)
{
    DeclareProcedureName("ungensym");
    checkArgumentLength(1);
    argumentCheckSymbol(0, symbol);
    return unGenSym(symbol);
}

Object scheme::makeCompilerInstructionEx(VM* theVM, int argc, const Object* argv)
{
    DeclareProcedureName("make-compiler-instruction");
    checkArgumentLength(1);
    argumentAsFixnum(0, n);
    return Object::makeCompilerInstruction(n);
}

Object scheme::makeInstructionEx(VM* theVM, int argc, const Object* argv)
{
    DeclareProcedureName("make-instruction");
    checkArgumentLength(1);
    argumentAsFixnum(0, n);
    return Object::makeInstruction(n);
}

Object scheme::bytevectorPEx(VM* theVM, int argc, const Object* argv)
{
    DeclareProcedureName("bytevector?");
    checkArgumentLength(1);
    return Object::makeBool(argv[0].isByteVector());
}

Object scheme::numberTostringEx(VM* theVM, int argc, const Object* argv)
{
    DeclareProcedureName("number->string");
    checkArgumentLengthBetween(1, 3);
    argumentCheckNumber(0, z);
    if (3 == argc) {
        argumentAsPositiveFixnum(2, precision);
    }

    if (2 == argc || 3 == argc) {
        // we ignore precision parameter
        argumentAsFixnum(1, radix);
        if (z.isFlonum()) {
            if (radix == 10) {
                return Arithmetic::numberToString(z, 10);
            } else {
                callAssertionViolationAfter(theVM, procedureName, "radix should be 10 for flonum", L1(argv[1]));
                return Object::Undef;
            }
        } else {
            if (radix == 2 || radix == 8 || radix == 10 || radix == 16) {
                return Arithmetic::numberToString(z, radix);
            } else {
                callAssertionViolationAfter(theVM, procedureName, "radix should be 2, 8, 10 ro 16", L1(argv[1]));
                return Object::Undef;
            }
        }
    } else {
        return Arithmetic::numberToString(z, 10);
    }
}

Object scheme::charEqPEx(VM* theVM, int argc, const Object* argv)
{
    DeclareProcedureName("char=?");
    checkArgumentLengthAtLeast(2);
    argumentAsChar(0, startCharacter);

    for (int i = 1; i < argc; i++) {
        argumentAsChar(i, currentCharacter);
        if (startCharacter != currentCharacter) {
            return Object::False;
        }
    }
    return Object::True;
}

Object scheme::stringPEx(VM* theVM, int argc, const Object* argv)
{
    DeclareProcedureName("string?");
    checkArgumentLength(1);
    return Object::makeBool(argv[0].isString());
}

Object scheme::getEnvironmentVariableEx(VM* theVM, int argc, const Object* argv)
{
    DeclareProcedureName("get-environment-variable");
    checkArgumentLength(1);
    argumentAsString(0, text);
    const ucs4char* value = getEnv(text->data());
    return NULL == value ? Object::False : Object::makeString(value);
}

Object scheme::getEnvironmentVariablesEx(VM* theVM, int argc, const Object* argv)
{
    DeclareProcedureName("get-environment-variables");
    checkArgumentLength(0);
    return getEnvAlist();
}

Object scheme::equalPEx(VM* theVM, int argc, const Object* argv)
{
    DeclareProcedureName("equal?");
    checkArgumentLength(2);
    Equal e;
    return Object::makeBool(e.equal(argv[0], argv[1]));
}

Object scheme::fastEqualPEx(VM* theVM, int argc, const Object* argv)
{
    DeclareProcedureName("fast-equal?");
    checkArgumentLength(2);
    return Object::makeBool(fastEqual(argv[0], argv[1]));
}


// todo from gauche
Object scheme::digitTointegerEx(VM* theVM, int argc, const Object* argv)
{
    DeclareProcedureName("digit->integer");
    argumentAsChar(0, ch);
    argumentAsFixnum(1, radix);
    if (ch < '0') {
        return Object::False;
    }
    if (radix <= 10) {
        if (ch < '0' + radix) {
            return Object::makeFixnum(ch - '0');
        }
    } else {
        if (ch <= '9') return Object::makeFixnum(ch - '0');
        if (ch < 'A') return Object::False;
        if (ch < 'A' + radix - 10) return Object::makeFixnum(ch - 'A' + 10);
        if (ch < 'a') return Object::False;
        if (ch < 'a' + radix - 10) return Object::makeFixnum(ch - 'a' + 10);
    }
    return Object::False;
}

Object scheme::getRemainingInputStringEx(VM* theVM, int argc, const Object* argv)
{
    DeclareProcedureName("get-remaning-input-string");
    callNotImplementedAssertionViolationAfter(theVM, procedureName);
    return Object::UnBound;
}

Object scheme::charTointegerEx(VM* theVM, int argc, const Object* argv)
{
    DeclareProcedureName("char->integer");
    checkArgumentLength(1);
    argumentAsChar(0, ch);
    return Object::makeFixnum(ch);
}

Object scheme::integerTocharEx(VM* theVM, int argc, const Object* argv)
{
    DeclareProcedureName("integer->char");
    checkArgumentLength(1);
    argumentAsFixnum(0, integer);
    if (!ucs4string::isValidScalar(integer)) {
        callAssertionViolationAfter(theVM, procedureName, "code point out of range", L1(argv[0]));
        return Object::Undef;
    }

    return Object::makeChar(integer);
}

Object scheme::charPEx(VM* theVM, int argc, const Object* argv)
{
    DeclareProcedureName("char?");
    checkArgumentLength(1);
    return Object::makeBool(argv[0].isChar());
}

static const char* gensymPrefix = "a";

Object scheme::gensymPrefixSetDEx(VM* theVM, int argc, const Object* argv)
{
    DeclareProcedureName("gensym-prefix-set!");
    checkArgumentLength(1);
    argumentAsSymbol(0, prefix);
    gensymPrefix = ucs4string(prefix->c_str()).ascii_c_str();
    return Object::Undef;
}

// This gensym returns "interned symbol"
// See psyntax-r6rs/rev10_to_10/psyntax/compat.ss
Object scheme::gensymEx(VM* theVM, int argc, const Object* argv)
{
    DeclareProcedureName("gensym");
    checkArgumentLengthBetween(0, 1);

    static int next = 0;
    char ubuf[32];
#ifdef USE_BOEHM_GC
    ucs4char* ibuf = new(PointerFreeGC) ucs4char[32];
#else
    ucs4char* ibuf = new ucs4char[32];
#endif

    if (0 == argc) {
        sprintf(ubuf, "%s%x", gensymPrefix, next++);
        const int len = strlen(ubuf) + 1;
        for (int i = 0; i < len; i++) {
            ibuf[i] = ubuf[i];
        }

        return Symbol::intern(ibuf);
    } else {
        sprintf(ubuf, "%s%x@", gensymPrefix, next++);
        const int len = strlen(ubuf) + 1;
        for (int i = 0; i < len; i++) {
            ibuf[i] = ubuf[i];
        }
        ucs4string val = ibuf;
        const Object sym = argv[1];
        if (sym.isSymbol()) {
            val += sym.toSymbol()->c_str();
            return Symbol::intern(val.strdup());
        } else {
            sprintf(ubuf, "%s%x", gensymPrefix, next++);
            const int len = strlen(ubuf) + 1;
            for (int i = 0; i < len; i++) {
                ibuf[i] = ubuf[i];
            }

            return Symbol::intern(ibuf);
        }
    }
//     if (1 == argc) {
//         if (argv[1].isSymbol()) {
//             return Object::makeSymbol(format(UC("~a@~a"), Pair::list2(ibuf, argv[1])).toString()->data().c_str());
//         } else {
//             return Object::makeSymbol(ibuf);
//         }
//     } else {
//         return Object::makeSymbol(ibuf);
//     }
}

Object scheme::vectorPEx(VM* theVM, int argc, const Object* argv)
{
    DeclareProcedureName("vector?");
    checkArgumentLength(1);
    return Object::makeBool(argv[0].isVector());
}

Object scheme::vectorFillDEx(VM* theVM, int argc, const Object* argv)
{
    DeclareProcedureName("vector-fill!");
    checkArgumentLength(2);
    argumentAsVector(0, v);
    v->fill(argv[1]);
    return Object::Undef;

}

Object scheme::eqPEx(VM* theVM, int argc, const Object* argv)
{
    DeclareProcedureName("eq?");
    checkArgumentLength(2);
    return Object::makeBool(argv[0] == argv[1]);
}

Object scheme::eqvPEx(VM* theVM, int argc, const Object* argv)
{
    DeclareProcedureName("eqv?");
    checkArgumentLength(2);
    return Object::makeBool(eqv(argv[0], argv[1]));
}

Object scheme::booleanPEx(VM* theVM, int argc, const Object* argv)
{
    DeclareProcedureName("boolean?");
    checkArgumentLength(1);
    const Object arg1 = argv[0];
    if (arg1.isFalse() || arg1.isTrue()) {
        return Object::True;
    } else {
        return Object::False;
    }
}

Object scheme::symbolTostringEx(VM* theVM, int argc, const Object* argv)
{
    DeclareProcedureName("symbol->string");
    checkArgumentLength(1);
    argumentAsSymbol(0, symbol);
    return Object::makeString(symbol->c_str());
}

// // todo
// Object scheme::errorEx(VM* theVM, int argc, const Object* argv)
// {
//     DeclareProcedureName("error");
//     checkArgumentLengthAtLeast(1);

//     const Object stringPort = Object::makeStringOutputPort();
//     TextualOutputPort* port = stringPort.toTextualOutputPort();
//     for (int i = argc - 1; i >= 0; i--) {
//         port->display(argv[i]);
//         port->display(" ");
//     }
//     VM_RAISE1("error : ~a", sysGetOutputStringEx(1, &stringPort));
//     return Object::UnBound;
// }


Object scheme::getTimeofdayEx(VM* theVM, int argc, const Object* argv)
{
    DeclareProcedureName("get-timeofday");
    checkArgumentLength(0);
#ifdef MONA
    int64_t nowMsec = MonAPI::Date::nowInMsec();
    return Object::cons(Object::makeBignum(nowMsec/1000), Object::makeBignum((nowMsec - (nowMsec/1000) * 1000) * 1000));
#else
    struct timeval tv;
    struct timezone tz;
    gettimeofday(&tv, &tz);
    return Object::cons(Object::makeBignum(tv.tv_sec), Object::makeBignum(tv.tv_usec));
#endif
}

Object scheme::vmApplyEx(VM* theVM, int argc, const Object* argv)
{
    DeclareProcedureName("vm-apply");
    checkArgumentLength(2);
    return theVM->vmapply(argv[0], argv[1]);
}

Object scheme::pairPEx(VM* theVM, int argc, const Object* argv)
{
    DeclareProcedureName("pair?");
    checkArgumentLength(1);
    return Object::makeBool(argv[0].isPair());
}

Object scheme::vectorEx(VM* theVM, int argc, const Object* argv)
{
    const Object vec = Object::makeVector(argc);
    Vector* const v = vec.toVector();
    for (int i = 0; i < argc; i++) {
        v->set(i, argv[i]);
    }
    return vec;
}


Object scheme::evalEx(VM* theVM, int argc, const Object* argv)
{
    DeclareProcedureName("eval");
    checkArgumentLength(2);
    return theVM->evalAfter(argv[0]);
}

Object scheme::evalCompiledEx(VM* theVM, int argc, const Object* argv)
{
    DeclareProcedureName("eval-compiled");
    checkArgumentLength(1);
    return theVM->evalCompiledAfter(argv[0]);
}


Object scheme::applyEx(VM* theVM, int argc, const Object* argv)
{
    MOSH_FATAL("you should not call apply directory");
    return Object::Undef;
}

Object scheme::valuesEx(VM* theVM, int argc, const Object* argv)
{
    // We don't use DeclareProcedureName here,
    // since we can't call theVM->setNumValues1 here.
    return theVM->values(argc, argv);
}

int scheme::div(int x, int y)
{
    const int sign = x * y > 0 ? 1 : -1;
    if (x < 0) {
        return sign * ((abs(x) + abs(y)) / abs(y));
    } else if (y < 0) {
        return sign * (x / abs(y));
    } else {
        return sign * (x / y);
    }
}

int scheme::mod(int x, int y)
{
    return x - div(x, y) * y;
}

Object scheme::modEx(VM* theVM, int argc, const Object* argv)
{
    DeclareProcedureName("mod");
    checkArgumentLength(2);

    argumentAsFixnum(0, number1);
    argumentAsFixnum(1, number2);

    if (0 == number2) {
        callAssertionViolationAfter(theVM, procedureName, "Dividing by zero");
        return Object::Undef;
    }
    return Object::makeFixnum(mod(number1, number2));
}

// Object scheme::divEx(VM* theVM, int argc, const Object* argv)
// {
//     DeclareProcedureName("div");
//     checkArgumentLength(2);

//     argumentAsFixnum(0, number1);
//     argumentAsFixnum(1, number2);
//     if (0 == number2) {
//         callAssertionViolationAfter(procedureName, "Dividing by zero");
//         return Object::Undef;
//     }
//     return Object::makeFixnum(div(number1, number2));
// }


Object scheme::exitEx(VM* theVM, int argc, const Object* argv)
{
    DeclareProcedureName("exit");
    checkArgumentLengthBetween(0, 1);

    theVM->flushAllPorts();

    if (theVM->isMainThread()) {
        if (0 == argc) {
            exit(EXIT_SUCCESS);
        }
        const Object exitValue = argv[0];
        if (exitValue.isFixnum()) {
            exit(exitValue.toFixnum());
        } else if (exitValue.isFalse()) {
            exit(EXIT_FAILURE);
        } else {
            exit(EXIT_FAILURE);
        }
    } else { // return value of vm-join!
        Thread::exit(new Object(argv[0]));
    }
    return Object::Undef;
}

Object scheme::macroexpand1Ex(VM* theVM, int argc, const Object* argv)
{
    DeclareProcedureName("macroexpand1");
    checkArgumentLength(1);
    static Object proc = Symbol::intern(UC("pass1/macroexpand"));
    return theVM->callClosureByName(proc, argv[0]);
}

Object scheme::procedurePEx(VM* theVM, int argc, const Object* argv)
{
    DeclareProcedureName("procedure");
    checkArgumentLength(1);
    return Object::makeBool(argv[0].isProcedure());
}

Object scheme::loadEx(VM* theVM, int argc, const Object* argv)
{
    DeclareProcedureName("load");
    checkArgumentLength(1);
    argumentAsString(0, path);
    theVM->loadFileUnsafe(path->data());
    return Object::Undef;
}

Object scheme::symbolPEx(VM* theVM, int argc, const Object* argv)
{
    DeclareProcedureName("symbol?");
    checkArgumentLength(1);
    return Object::makeBool(argv[0].isSymbol());
}

Object scheme::charGePEx(VM* theVM, int argc, const Object* argv)
{
    DeclareProcedureName("char>=?");
    checkArgumentLengthAtLeast(2);

    for (int i = 0; i < argc; i++) {
        argumentAsChar(i, ch);
        if (i == argc - 1) break;

        argumentAsChar(i + 1, chNext);
        if (ch < chNext) {
            return Object::False;
        }
    }
    return Object::True;
}

Object scheme::charGtPEx(VM* theVM, int argc, const Object* argv)
{
    DeclareProcedureName("char>?");
    checkArgumentLengthAtLeast(2);

    for (int i = 0; i < argc; i++) {
        argumentAsChar(i, ch);
        if (i == argc - 1) break;

        argumentAsChar(i + 1, chNext);
        if (ch <= chNext) {
            return Object::False;
        }
    }
    return Object::True;
}

Object scheme::charLePEx(VM* theVM, int argc, const Object* argv)
{
    DeclareProcedureName("char<=?");
    checkArgumentLengthAtLeast(2);

    for (int i = 0; i < argc; i++) {
        argumentAsChar(i, ch);
        if (i == argc - 1) break;

        argumentAsChar(i + 1, chNext);
        if (ch > chNext) {
            return Object::False;
        }
    }
    return Object::True;
}

Object scheme::charLtPEx(VM* theVM, int argc, const Object* argv)
{
    DeclareProcedureName("char<?");
    checkArgumentLengthAtLeast(2);

    for (int i = 0; i < argc; i++) {
        argumentAsChar(i, ch);
        if (i == argc - 1) break;

        argumentAsChar(i + 1, chNext);
        if (ch >= chNext) {
            return Object::False;
        }
    }
    return Object::True;
}

Object scheme::vectorTolistEx(VM* theVM, int argc, const Object* argv)
{
    DeclareProcedureName("vector->list");
    checkArgumentLength(1);

    argumentAsVector(0, v);

    const int vLength = v->length();
    Object ret = Object::Nil;
    for (int i = vLength - 1; i >= 0; i--) {
        ret = Object::cons(v->ref(i), ret);
    }
    return ret;
}

Object scheme::internalCallProcessEx(VM* theVM, int argc, const Object* argv)
{
    DeclareProcedureName("%call-process");
    checkArgumentLength(1);

    argumentAsString(0, cmd);
<<<<<<< HEAD
#if defined(MONA)||defined(_WIN32)
        callAssertionViolationAfter(theVM, procedureName, "not supported", L1(argv[0]));
        return Object::Undef;
=======
#ifdef MONA
    uint32_t tid;
    MonAPI::Stream* s = MonAPI::System::getStdoutStream();
    int result = monapi_process_execute_file_get_tid(cmd->data().ascii_c_str(),
                                                     MONAPI_TRUE,
                                                     &tid,
                                                     MonAPI::System::getProcessStdinID(),
                                                     MonAPI::System::getProcessStdoutID());
    if (result != M_OK) {
        callAssertionViolationAfter(theVM, procedureName, "can't execute process", L1(argv[0]));
    }
    // todo values
    return Bignum::makeIntegerFromSigned<intptr_t>(monapi_process_wait_terminated(tid));
>>>>>>> c3140aac
#else
    const int BUFFER_SIZE = 1024;
    FILE* in = popen(cmd->data().ascii_c_str(), "r");
    char buffer[BUFFER_SIZE];
    if (NULL == in) {
        callAssertionViolationAfter(theVM, procedureName, "failed", L1(argv[0]));
        return Object::Undef;
    }

    memset(buffer, '\0', BUFFER_SIZE);

    ucs4string ret;
    int size;
    while ((size = fread(buffer, sizeof(char), BUFFER_SIZE, in)) > 0) {
        ret += ucs4string::from_c_str(buffer, size);
    }

    int status = pclose(in);
    if (status == -1) {
        callAssertionViolationAfter(theVM, procedureName, "failed. pclose returned error", L1(argv[0]));
        return Object::Undef;
    }

    return theVM->values3(Object::makeString(ret),
                          processExitValue(status),
                          processTerminationSignal(status));
#endif
}

Object scheme::internalGetClosureNameEx(VM* theVM, int argc, const Object* argv)
{
#ifdef ENABLE_PROFILER
    DeclareProcedureName("%get-closure-name");
    checkArgumentLength(1);
    return theVM->getClosureName(argv[0]);
#else
    return UC("<unknown>");
#endif
}


// for psyntax
Object scheme::setSymbolValueDEx(VM* theVM, int argc, const Object* argv)
{
    DeclareProcedureName("set-symbol-value");
    checkArgumentLength(2);

    argumentCheckSymbol(0, id);
    const Object val = argv[1];
    theVM->setValueSymbol(id, val);
    return Object::Undef;
}

// for psyntax
Object scheme::symbolValueEx(VM* theVM, int argc, const Object* argv)
{
    DeclareProcedureName("symbol-value");
    checkArgumentLength(1);
    argumentCheckSymbol(0, id);
    return theVM->getGlobalValue(id);
}

// for srfi-19
Object scheme::microsecondsEx(VM* theVM, int argc, const Object* argv)
{
    DeclareProcedureName("microseconds");
    checkArgumentLength(0);
#ifdef MONA
    int64_t msec = MonAPI::Date::nowInMsec();
    uint64_t usec = msec * 1000;
#else
    struct timeval tv;
    gettimeofday(&tv, NULL);
    const uint64_t usec = static_cast<uint64_t>(tv.tv_sec) * 1000000 + static_cast<uint64_t>(tv.tv_usec);
#endif
    return Bignum::makeIntegerFromU64(usec);

}
// for srfi-19
Object scheme::localTzOffsetEx(VM* theVM, int argc, const Object* argv)
{
    DeclareProcedureName("local-tz-offset");
    checkArgumentLength(0);
    struct tm localTime;
    struct tm utcTime;
    time_t current = time(NULL);
#if defined(_WIN32) && !defined(MOSH_MINGW32)
    localtime_s(&localTime, &current);
    time_t l = mktime(&localTime);
    gmtime_s(&utcTime, &l);
#elif defined(MOSH_MINGW32)
    localTime = *localtime(&current);
    time_t l = mktime(&localTime);
    utcTime = *gmtime(&l);
#elif defined(MONA)
    callAssertionViolationAfter(theVM, procedureName, "not implmented", L1(argv[0]));
    return Object::Undef;
#else
    localtime_r(&current, &localTime);
    time_t l = mktime(&localTime);
    gmtime_r(&l,  &utcTime);
#endif
    return Bignum::makeIntegerFromU64(static_cast<uint64_t>(mktime(&localTime) - mktime(&utcTime)));
}

Object scheme::timeUsageEx(VM* theVM, int argc, const Object* argv)
{
    DeclareProcedureName("time-usage");
#ifdef _WIN32
    FILETIME real_time;
    FILETIME creation_time;
    FILETIME exit_time;
    FILETIME kernel_time;
    FILETIME user_time;
    GetSystemTimeAsFileTime(&real_time);
    if (GetProcessTimes(GetCurrentProcess(), &creation_time, &exit_time, &kernel_time, &user_time)) {
      return Pair::list3(Object::makeFlonum(((double)real_time.dwLowDateTime
                                             + (double)real_time.dwHighDateTime
                                             * (double)UINT_MAX) / 10000000.0),
                         Object::makeFlonum(((double)user_time.dwLowDateTime
                                             + (double)user_time.dwHighDateTime
                                             * (double)UINT_MAX) / 10000000.0),
                         Object::makeFlonum(((double)kernel_time.dwLowDateTime
                                             + (double)kernel_time.dwHighDateTime
                                             * (double)UINT_MAX) / 10000000.0));
    } else {
      return Object::False;
    }
    return Object::makeString(UC("<not-supported>"));
#elif defined(MONA)
    uint64_t msec = MonAPI::Date::nowInMsec();
    return Pair::list3(Object::makeFlonum((double)msec / 1000.0),
                       Object::makeFlonum(0.0),
                       Object::makeFlonum(0.0));

#else
    checkArgumentLength(0);
    struct timeval tv;
    struct rusage ru;
    gettimeofday(&tv, NULL);
    getrusage(RUSAGE_SELF, &ru);

    return Pair::list3(Object::makeFlonum((double)tv.tv_sec + tv.tv_usec / 1000000.0),
                       Object::makeFlonum((double)ru.ru_utime.tv_sec + ru.ru_utime.tv_usec / 1000000.0),
                       Object::makeFlonum((double)ru.ru_stime.tv_sec + ru.ru_stime.tv_usec / 1000000.0));
#endif
}

Object scheme::currentDynamicWindersEx(VM* theVM, int argc, const Object* argv)
{
    DeclareProcedureName("current-dynamic-winders");
    checkArgumentLengthBetween(0, 1);
    if (argc == 0) {
        return theVM->dynamicWinders();
    } else {
        theVM->setDynamicWinders(argv[0]);
        return Object::Undef;
    }
}

// rtds are shared between multiple VMs.
static EqHashTable nongenerativeRtds;

Object scheme::nongenerativeRtdSetDEx(VM* theVM, int argc, const Object* argv)
{
    DeclareProcedureName("nongenerative-rtd-set!");
    checkArgumentLength(2);
    argumentCheckSimpleStruct(1, rtd);
    nongenerativeRtds.set(argv[0], rtd);
    return Object::Undef;
}

Object scheme::lookupNongenerativeRtdEx(VM* theVM, int argc, const Object* argv)
{
    DeclareProcedureName("lookup-nongenerative-rtd");
    checkArgumentLength(1);
    return nongenerativeRtds.ref(argv[0], Object::False);
}<|MERGE_RESOLUTION|>--- conflicted
+++ resolved
@@ -837,12 +837,10 @@
     checkArgumentLength(1);
 
     argumentAsString(0, cmd);
-<<<<<<< HEAD
-#if defined(MONA)||defined(_WIN32)
+#ifdef _WIN32
         callAssertionViolationAfter(theVM, procedureName, "not supported", L1(argv[0]));
         return Object::Undef;
-=======
-#ifdef MONA
+#elif defined(MONA)
     uint32_t tid;
     MonAPI::Stream* s = MonAPI::System::getStdoutStream();
     int result = monapi_process_execute_file_get_tid(cmd->data().ascii_c_str(),
@@ -855,7 +853,6 @@
     }
     // todo values
     return Bignum::makeIntegerFromSigned<intptr_t>(monapi_process_wait_terminated(tid));
->>>>>>> c3140aac
 #else
     const int BUFFER_SIZE = 1024;
     FILE* in = popen(cmd->data().ascii_c_str(), "r");
