/*
 * ErrorProcedures.cpp -
 *
 *   Copyright (c) 2008  Higepon(Taro Minowa)  <higepon@users.sourceforge.jp>
 *
 *   Redistribution and use in source and binary forms, with or without
 *   modification, are permitted provided that the following conditions
 *   are met:
 *
 *   1. Redistributions of source code must retain the above copyright
 *      notice, this list of conditions and the following disclaimer.
 *
 *   2. Redistributions in binary form must reproduce the above copyright
 *      notice, this list of conditions and the following disclaimer in the
 *      documentation and/or other materials provided with the distribution.
 *
 *   THIS SOFTWARE IS PROVIDED BY THE COPYRIGHT HOLDERS AND CONTRIBUTORS
 *   "AS IS" AND ANY EXPRESS OR IMPLIED WARRANTIES, INCLUDING, BUT NOT
 *   LIMITED TO, THE IMPLIED WARRANTIES OF MERCHANTABILITY AND FITNESS FOR
 *   A PARTICULAR PURPOSE ARE DISCLAIMED. IN NO EVENT SHALL THE COPYRIGHT
 *   OWNER OR CONTRIBUTORS BE LIABLE FOR ANY DIRECT, INDIRECT, INCIDENTAL,
 *   SPECIAL, EXEMPLARY, OR CONSEQUENTIAL DAMAGES (INCLUDING, BUT NOT LIMITED
 *   TO, PROCUREMENT OF SUBSTITUTE GOODS OR SERVICES; LOSS OF USE, DATA, OR
 *   PROFITS; OR BUSINESS INTERRUPTION) HOWEVER CAUSED AND ON ANY THEORY OF
 *   LIABILITY, WHETHER IN CONTRACT, STRICT LIABILITY, OR TORT (INCLUDING
 *   NEGLIGENCE OR OTHERWISE) ARISING IN ANY WAY OUT OF THE USE OF THIS
 *   SOFTWARE, EVEN IF ADVISED OF THE POSSIBILITY OF SUCH DAMAGE.
 *
 *  $Id: ViolationProcedures.cpp 183 2008-07-04 06:19:28Z higepon $
 */

#include "Object.h"
#include "Object-inl.h"
#include "Pair.h"
#include "Pair-inl.h"
#include "SString.h"
#include "Symbol.h"
#include "Closure.h"
#include "VM.h"
#include "ErrorProcedures.h"
#include "ProcedureMacro.h"
#include "PortProcedures.h"
#include "TextualOutputPort.h"
#include "StringProcedures.h"
#include "Closure.h"

using namespace scheme;

jmp_buf scheme::ioErrorJmpBuf;
IOError scheme::ioError;

#ifdef DEBUG_VERSION
bool scheme::isErrorBufInitialized = false;
#endif

static Object raiseAfter2(VM* theVM, const ucs4char* procName, Object who, Object message)
{
    const Object procedure = theVM->getGlobalValueOrFalse(Symbol::intern(procName));
    Object condition = Object::Nil;
    if (procedure.isFalse()) {
        const Object content =  format(theVM, UC(" WARNING: Error occured before (~a ...) defined\n"), Pair::list1(procName));
        theVM->currentErrorPort().toTextualOutputPort()->display(theVM, content);
        const Object condition =  format(theVM,
                                         UC(" Condition components:\n"
                                            "    1. ~a\n"
                                            "    2. &who: ~a\n"
                                            "    3. &message: ~s\n"), Pair::list3(procName, who, message));
        theVM->throwException(condition);
    } else {
        theVM->setAfterTrigger2(procedure, who, message);
    }
    return Object::Undef;
}

static Object raiseAfter3(VM* theVM, const ucs4char* procName, Object who, Object message, Object irritants)
{
    const Object procedure = theVM->getGlobalValueOrFalse(Symbol::intern(procName));
    Object condition = Object::Nil;
    if (procedure.isFalse()) {
        const Object content =  format(theVM, UC(" WARNING: Error occured before (~a ...) defined\n"), Pair::list1(procName));
        theVM->currentErrorPort().toTextualOutputPort()->display(theVM, content);
        const Object condition =  format(theVM,
                                         UC(" Condition components:\n"
                                            "    1. ~a\n"
                                            "    2. &who: ~a\n"
                                            "    3. &message: ~s\n"
                                            "    4. &irritants: ~a\n"), Pair::list4(procName, who, message, irritants));
        theVM->throwException(condition);
    } else {
        theVM->setAfterTrigger3(procedure, who, message, irritants);
    }
    return Object::Undef;
}

static Object raiseAfter4(VM* theVM, const ucs4char* procName, Object who, Object message, Object irritant1, Object irritant2)
{
    const Object procedure = theVM->getGlobalValueOrFalse(Symbol::intern(procName));
    Object condition = Object::Nil;
    if (procedure.isFalse()) {
        const Object content =  format(theVM, UC(" WARNING: Error occured before (~a ...) defined\n"), Pair::list1(procName));
        theVM->currentErrorPort().toTextualOutputPort()->display(theVM, content);
        const Object condition =  format(theVM,
                                         UC(" Condition components:\n"
                                            "    1. ~a\n"
                                            "    2. &who: ~a\n"
                                            "    3. &message: ~s\n"
                                            "    4. &irritants: ~a\n"), Pair::list4(procName, who, message, Pair::list2(irritant1, irritant2)));
        theVM->throwException(condition);
    } else {
        theVM->setAfterTrigger4(procedure, who, message, irritant1, irritant2);
    }
    return Object::Undef;
}

Object scheme::callIOReadErrorAfter(VM* theVM, Object who, Object message, Object port)
{
    return raiseAfter3(theVM, UC("raise-i/o-read-error"), who, message, port);
}


Object scheme::callIOErrorAfter(VM* theVM, Object who, Object message, Object irritants)
{
    return raiseAfter3(theVM, UC("raise-i/o-read-error"), who, message, irritants);
}

Object scheme::callIOErrorAfter(VM* theVM, IOError e)
{
    switch(e.type) {
    case IOError::DECODE:
    {
        return raiseAfter3(theVM, UC("raise-i/o-decoding-error"), e.who, e.message, e.arg1);
    }
    case IOError::ENCODE:
    {
        return raiseAfter4(theVM, UC("raise-i/o-encoding-error"), e.who, e.message, e.arg1, e.irritants);
    }
    case IOError::READ:
    {
        return callIOReadErrorAfter(theVM, e.who, e.message, e.irritants);
    }
    case IOError::WRITE:
    {
        return raiseAfter3(theVM, UC("raise-i/o-write-error"), e.who, e.message, e.irritants);
    }
    default:
        callAssertionViolationAfter(theVM, e.who, e.message, e.irritants);
        break;

    }
    return Object::Undef;
}

Object scheme::throwIOError2(int type, Object message, Object irritants /* = Object::Nil */)
{
    ioError = IOError(type, message, irritants);
    MOSH_ASSERT(isErrorBufInitialized);
    siglongjmp(ioErrorJmpBuf, -1);
    return Object::Undef;
}

Object scheme::throwEx(VM* theVM, int argc, const Object* argv)
{
    DeclareProcedureName("throw");
    checkArgumentLength(1);
    theVM->throwException(argv[0]);
    return Object::Undef;
}

void scheme::callNotImplementedAssertionViolationAfter(VM* theVM, Object who, Object irritants /* = Object::Nil */)
{
    callAssertionViolationAfter(theVM, who, "not implemented", irritants);
}

void scheme::callWrongTypeOfArgumentViolationAfter(VM* theVM, Object who, Object requiredType, Object gotValue, Object irritants /* = Object::Nil */)
{
    const Object message = format(theVM, UC("~a required, but got ~a"),
                                  Pair::list2(requiredType, gotValue));
    callAssertionViolationAfter(theVM, who, message, irritants);
}

void scheme::callWrongNumberOfArgumentsBetweenViolationAfter(VM* theVM, Object who, int startCounts, int endCounts, int gotCounts, Object irritants /* = Object::Nil */)
{
    const Object message = format(theVM, UC("wrong number of arguments (required between ~d and ~d, got ~d)"),
                                  Pair::list3(Object::makeFixnum(startCounts),
                                              Object::makeFixnum(endCounts),
                                              Object::makeFixnum(gotCounts)));
    callAssertionViolationAfter(theVM, who, message, irritants);
}

void scheme::callWrongNumberOfArgumentsViolationAfter(VM* theVM, Object who, int requiredCounts, int gotCounts, Object irritants /* Object::Nil */ )
{
    const Object message = format(theVM, UC("wrong number of arguments (required ~d, got ~d)"),
                                  Pair::list2(Object::makeFixnum(requiredCounts),
                                              Object::makeFixnum(gotCounts)));
    callAssertionViolationAfter(theVM, who, message, irritants);
}

void scheme::callWrongNumberOfArgumentsAtLeastViolationAfter(VM* theVM, Object who, int requiredCounts, int gotCounts, Object irritants /* Object::Nil */ )
{
    const Object message = format(theVM, UC("wrong number of arguments (required at least ~d, got ~d)"),
                                  Pair::list2(Object::makeFixnum(requiredCounts),
                                              Object::makeFixnum(gotCounts)));
    callAssertionViolationAfter(theVM, who, message, irritants);
}

// we can't catch this!
void scheme::callAssertionViolationImmidiaImmediately(VM* theVM, Object who, Object message, Object irritants /* = Object::Nil */)
{
    MOSH_ASSERT(theVM);
    const Object condition =  format(theVM,
                                    UC(" Condition components:\n"
                                       "    1. &assertion\n"
                                       "    2. &who: ~a\n"
                                       "    3. &message: ~s\n"
                                       "    4. &irritants: ~a\n"), Pair::list3(who, message, irritants));
    theVM->currentErrorPort().toTextualOutputPort()->display(theVM, " WARNING: Error occured before (assertion-violation ...) defined\n");
    theVM->throwException(condition);
}

Object scheme::callIOInvalidPositionAfter(VM* theVM, Object who, Object message, Object irritants, Object position)
{
    return raiseAfter4(theVM, UC("raise-i/o-invalid-position-error"), who, message, irritants, position);
}

Object scheme::callAssertionViolationAfter(VM* theVM, Object who, Object message, Object irritants /* = Object::Nil */)
{
//     LOG1("message=~a\n", message);
//     LOG1("who=~a\n", who);
//     LOG1("irritants=~a\n", irritants);
    if (theVM->isR6RSMode()) {
        return raiseAfter3(theVM, UC("assertion-violation"), who, message, irritants);
    } else {
        const Object procedure = theVM->getGlobalValueOrFalse(Symbol::intern(UC("raise")));
        // Error occured before (raise ...) is defined.
        if (procedure.isFalse()) {
            Object condition = format(theVM,
                                  UC(
                                      " Condition components:\n"
                                      "    1. ~a\n"
                                      "    2. &who: ~a\n"
                                      "    3. &message: ~s\n"
                                      "    4. &irritants: ~a\n"), Pair::list4("&assertion", who, message, irritants));

            theVM->currentErrorPort().toTextualOutputPort()->display(theVM, " WARNING: Error occured before (assertion-violation ...) defined\n");
            theVM->throwException(condition);
        } else {
            Object condition = format(theVM,
                                  UC(
                                      " Condition components:\n"
                                      "    1. ~a\n"
                                      "    2. &who: ~a\n"
                                      "    3. &message: ~s\n"
                                      "    4. &irritants: ~a\n"), Pair::list4("&assertion", who, message, irritants));

            theVM->setAfterTrigger1(procedure, condition);
        }
    }
    return Object::Undef;
}

Object scheme::callUndefinedViolationAfter(VM* theVM, Object who, Object message)
{
    return raiseAfter2(theVM, UC("undefined-violation"), who, message);
}

// we can't catch this!
void scheme::callLexicalViolationImmidiaImmediately(VM* theVM, Object who, Object message, Object irritants /* = Object::Nil */)
{
    MOSH_ASSERT(theVM);
    const Object condition = format(theVM,
                              UC(
                                 " Condition components:\n"
                                 "    1. &lexical\n"
                                 "    2. &who: ~a\n"
                                 "    3. &message: ~s\n"
                                 "    4. &irritants: ~a\n"), Pair::list3(who, message, irritants));
    theVM->currentErrorPort().toTextualOutputPort()->display(theVM, " WARNING: Error occured before (lexical ...) defined\n");
    theVM->throwException(condition);
}

Object scheme::callImplementationRestrictionAfter(VM* theVM, Object who, Object message, Object irritants)
{
    return raiseAfter3(theVM, UC("implementation-restriction-violation"), who, message, irritants);
}

Object scheme::callLexicalAndIOReadAfter(VM* theVM, Object who, Object message)
{
    return raiseAfter2(theVM, UC("raise-lexical-violation-read-error"), who, message);
}

Object scheme::callIoFileNameErrorAfter(VM* theVM, Object who, Object message, Object filename)
{
    return raiseAfter3(theVM, UC("raise-i/o-filename-error"), who, message, filename);
}

Object scheme::callIoFileNotExistAfter(VM* theVM, Object who, Object message, Object filename)
{
    return raiseAfter3(theVM, UC("raise-i/o-file-does-not-exist-error"), who, message, filename);
}

Object scheme::callIoFileAlreadyExistAfter(VM* theVM, Object who, Object message, Object filename)
{
    return raiseAfter3(theVM, UC("raise-i/o-file-already-exists-error"), who, message, filename);
}

Object scheme::callIoFileProtectionAfter(VM* theVM, Object who, Object message, Object filename)
{
<<<<<<< HEAD
    DeclareProcedureName("error");
    checkArgumentLengthAtLeast(2);
    const Object who = argv[0];
    if (!who.isFalse() && !who.isString() && !who.isSymbol()) {
        callWrongTypeOfArgumentViolationAfter(theVM, procedureName, "symbol, string or #f", who);
        return Object::Undef;
    }
    argumentCheckString(1, message);
    Object irritants = Object::Nil;
    for (int i = argc - 1; i >= 2; i--) {
        irritants = Object::cons(argv[i], irritants);
    }

//     LOG1("message=~a\n", message);
//     LOG1("who=~a\n", who);
//     LOG1("who=~a\n", irritants);

    callErrorAfter(theVM, who, message, irritants);
    return Object::Undef;
=======
    return raiseAfter3(theVM, UC("raise-i/o-file-protection-error"), who, message, filename);
>>>>>>> c3a4914c
}

Object scheme::callIoFileReadOnlyAfter(VM* theVM, Object who, Object message, Object filename)
{
    return raiseAfter3(theVM, UC("raise-i/o-file-is-read-only-error"), who, message, filename);
}

Object scheme::callErrorAfter(VM* theVM, Object who, Object message, Object irritants /* = Object::Nil */)
{
<<<<<<< HEAD
    return makeCondition(theVM, UC("&message-rcd"), message);
}

Object makeIrritantsCondition(VM* theVM, Object irritants)
{
    return makeCondition(theVM, UC("&irritants-rcd"), irritants);
}

Object makeCondition(VM* theVM, const ucs4char* rcdName)
{
    const Object rcd = theVM->getGlobalValue(Symbol::intern(rcdName));
    MOSH_ASSERT(!rcd.isFalse());
    return theVM->callClosure0(rcd.toRecordConstructorDescriptor()->makeConstructor());
}

Object makeCondition(VM* theVM, const ucs4char* rcdName, Object content)
{
    const Object rcd = theVM->getGlobalValue(Symbol::intern(rcdName));
    MOSH_ASSERT(!rcd.isFalse());
    return theVM->callClosure1(rcd.toRecordConstructorDescriptor()->makeConstructor(), content);
}

Object makeCondition2(VM* theVM, const ucs4char* rcdName, Object content1, Object content2)
{
    const Object rcd = theVM->getGlobalValue(Symbol::intern(rcdName));
    MOSH_ASSERT(!rcd.isFalse());
    return theVM->callClosure2(rcd.toRecordConstructorDescriptor()->makeConstructor(), content1, content2);
}

Object raiseAfter1(VM* theVM,
                const ucs4char* errorRcdName,
                const ucs4char* errorName,
                Object argument1,
                Object who,
                Object message,
                Object irritants /* = Object::Nil */)
{
    MOSH_ASSERT(theVM);
    MOSH_ASSERT(irritants.isPair() || irritants.isNil());
    MOSH_ASSERT(who.isSymbol() || who.isString() || who.isFalse());
    MOSH_ASSERT(message.isString());
    Object condition = Object::Nil;
    if (theVM->isR6RSMode()) {
        Object conditions = Object::Nil;

        // even if irritants is nil, we create irritants condition.
        conditions = Object::cons(makeIrritantsCondition(theVM, irritants), conditions);

        conditions = Object::cons(makeMessageCondition(theVM, message), conditions);

        if (!who.isFalse()) {
            conditions = Object::cons(makeWhoCondition(theVM, who), conditions);
        }

        conditions = Object::cons(makeCondition(theVM, errorRcdName, argument1), conditions);
        condition = Object::makeCompoundCondition(conditions);
    } else {
        condition = format(theVM,
                           UC(
                              " Condition components:\n"
                              "    1. ~a\n"
                              "    2. &who: ~a\n"
                              "    3. &message: ~s\n"
                              "    4. &irritants: ~a\n"), Pair::list4(Object::makeString(errorName), who, message, irritants));
    }

    const Object raiseProcedure = theVM->getGlobalValueOrFalse(Symbol::intern(UC("raise")));

    // Error occured before (raise ...) is defined.
    if (raiseProcedure.isFalse()) {
        theVM->currentErrorPort().toTextualOutputPort()->display(theVM, " WARNING: Error occured before (raise ...) defined\n");
        theVM->throwException(condition);
    } else {
        theVM->setAfterTrigger1(raiseProcedure, condition);
    }
    return Object::Undef;
}

Object raiseAfter2(VM* theVM,
                const ucs4char* errorRcdName,
                const ucs4char* errorName,
                Object argument1,
                Object argument2,
                Object who,
                Object message,
                Object irritants /* = Object::Nil */)
{
    MOSH_ASSERT(theVM);
    MOSH_ASSERT(irritants.isPair() || irritants.isNil());
    MOSH_ASSERT(who.isSymbol() || who.isString() || who.isFalse());
    MOSH_ASSERT(message.isString());
    Object condition = Object::Nil;
    if (theVM->isR6RSMode()) {
        Object conditions = Object::Nil;

        // even if irritants is nil, we create irritants condition.
        conditions = Object::cons(makeIrritantsCondition(theVM, irritants), conditions);

        conditions = Object::cons(makeMessageCondition(theVM, message), conditions);

        if (!who.isFalse()) {
            conditions = Object::cons(makeWhoCondition(theVM, who), conditions);
        }

        conditions = Object::cons(makeCondition2(theVM, errorRcdName, argument1, argument2), conditions);
        condition = Object::makeCompoundCondition(conditions);
    } else {
        condition = format(theVM,
                           UC(" Condition components:\n"
                              "    1. ~a\n"
                              "    2. &who: ~a\n"
                              "    3. &message: ~s\n"
                              "    4. &irritants: ~a\n"), Pair::list4(Object::makeString(errorName), who, message, irritants));
    }

    const Object raiseProcedure = theVM->getGlobalValueOrFalse(Symbol::intern(UC("raise")));

    // Error occured before (raise ...) is defined.
    if (raiseProcedure.isFalse()) {
        theVM->currentErrorPort().toTextualOutputPort()->display(theVM, " WARNING: Error occured before (raise ...) defined\n");
        theVM->throwException(condition);
    } else {
        theVM->setAfterTrigger1(raiseProcedure, condition);
    }
    return Object::Undef;
}


Object raiseAfter(VM* theVM,
                const ucs4char* errorRcdName,
                const ucs4char* errorName,
                int argumentCount,
                Object who,
                Object message,
                Object irritants /* = Object::Nil */)
{
    MOSH_ASSERT(theVM);
    MOSH_ASSERT(irritants.isPair() || irritants.isNil());
    MOSH_ASSERT(who.isSymbol() || who.isString() || who.isFalse());
    MOSH_ASSERT(message.isString());
    Object condition = Object::Nil;
    if (theVM->isR6RSMode()) {
        Object conditions = Object::Nil;

        // even if irritants is nil, we create irritants condition.
        conditions = Object::cons(makeIrritantsCondition(theVM, irritants), conditions);

        conditions = Object::cons(makeMessageCondition(theVM, message), conditions);

//         LOG1("message = ~a\n", message);
//         LOG1("who = ~a\n", who);

        if (!who.isFalse()) {
            conditions = Object::cons(makeWhoCondition(theVM, who), conditions);
        }

        MOSH_ASSERT(argumentCount >= 0 && argumentCount <= 1);
        if (0 == argumentCount) {
            conditions = Object::cons(makeCondition(theVM, errorRcdName), conditions);
        } else {
            conditions = Object::cons(makeCondition(theVM, errorRcdName, Object::Nil), conditions);
        }
        condition = Object::makeCompoundCondition(conditions);
    } else {
        condition = format(theVM,
                           UC(" Condition components:\n"
                              "    1. ~a\n"
                              "    2. &who: ~a\n"
                              "    3. &message: ~s\n"
                              "    4. &irritants: ~a\n"), Pair::list4(Object::makeString(errorName), who, message, irritants));
    }

    const Object raiseProcedure = theVM->getGlobalValueOrFalse(Symbol::intern(UC("raise")));
    // Error occured before (raise ...) is defined.
    if (raiseProcedure.isFalse()) {
        theVM->currentErrorPort().toTextualOutputPort()->display(theVM, " WARNING: Error occured before (raise ...) defined\n");
        theVM->throwException(condition);
    } else {
        theVM->setAfterTrigger1(raiseProcedure, condition);
    }
    return Object::Undef;
}

Object raiseAfterB(VM* theVM,
                const ucs4char* errorRcdName1,
                const ucs4char* errorName1,
                int argumentCount1,
                const ucs4char* errorRcdName2,
                const ucs4char* errorName2,
                int argumentCount2,
                Object who,
                Object message,
                Object irritants /* = Object::Nil */)
{
    MOSH_ASSERT(theVM);
    MOSH_ASSERT(irritants.isPair() || irritants.isNil());
    MOSH_ASSERT(who.isSymbol() || who.isString() || who.isFalse());
    MOSH_ASSERT(message.isString());
    Object condition = Object::Nil;
    if (theVM->isR6RSMode()) {
        Object conditions = Object::Nil;

        // even if irritants is nil, we create irritants condition.
        conditions = Object::cons(makeIrritantsCondition(theVM, irritants), conditions);

        conditions = Object::cons(makeMessageCondition(theVM, message), conditions);

        if (!who.isFalse()) {
            conditions = Object::cons(makeWhoCondition(theVM, who), conditions);
        }

        MOSH_ASSERT(argumentCount1 >= 0 && argumentCount1 <= 1);
        if (0 == argumentCount1) {
            conditions = Object::cons(makeCondition(theVM, errorRcdName1), conditions);
        } else {
            conditions = Object::cons(makeCondition(theVM, errorRcdName1, Object::Nil), conditions);
        }

        MOSH_ASSERT(argumentCount2 >= 0 && argumentCount2 <= 1);
        if (0 == argumentCount2) {
            conditions = Object::cons(makeCondition(theVM, errorRcdName2), conditions);
        } else {
            conditions = Object::cons(makeCondition(theVM, errorRcdName2, Object::Nil), conditions);
        }

        condition = Object::makeCompoundCondition(conditions);
    } else {
        condition = format(theVM,
                           UC(" Condition components:\n"
                              "    1. ~a\n"
                              "    2. ~a\n"
                              "    3. &who: ~a\n"
                              "    4. &message: ~s\n"
                              "    5. &irritants: ~a\n"), Pair::list5(Object::makeString(errorName1),
                                                                      Object::makeString(errorName2),
                                                                      who,
                                                                      message,
                                                                      irritants));
    }

    const Object raiseProcedure = theVM->getGlobalValueOrFalse(Symbol::intern(UC("raise")));

    // Error occured before (raise ...) is defined.
    if (raiseProcedure.isFalse()) {
        theVM->currentErrorPort().toTextualOutputPort()->display(theVM, " WARNING: Error occured before (raise ...) defined\n");
        theVM->throwException(condition);
    } else {
        theVM->setAfterTrigger1(raiseProcedure, condition);
    }
    return Object::Undef;
=======
    return raiseAfter3(theVM, UC("error"), who, message, irritants);
>>>>>>> c3a4914c
}<|MERGE_RESOLUTION|>--- conflicted
+++ resolved
@@ -305,29 +305,7 @@
 
 Object scheme::callIoFileProtectionAfter(VM* theVM, Object who, Object message, Object filename)
 {
-<<<<<<< HEAD
-    DeclareProcedureName("error");
-    checkArgumentLengthAtLeast(2);
-    const Object who = argv[0];
-    if (!who.isFalse() && !who.isString() && !who.isSymbol()) {
-        callWrongTypeOfArgumentViolationAfter(theVM, procedureName, "symbol, string or #f", who);
-        return Object::Undef;
-    }
-    argumentCheckString(1, message);
-    Object irritants = Object::Nil;
-    for (int i = argc - 1; i >= 2; i--) {
-        irritants = Object::cons(argv[i], irritants);
-    }
-
-//     LOG1("message=~a\n", message);
-//     LOG1("who=~a\n", who);
-//     LOG1("who=~a\n", irritants);
-
-    callErrorAfter(theVM, who, message, irritants);
-    return Object::Undef;
-=======
-    return raiseAfter3(theVM, UC("raise-i/o-file-protection-error"), who, message, filename);
->>>>>>> c3a4914c
+   return raiseAfter3(theVM, UC("raise-i/o-file-protection-error"), who, message, filename);
 }
 
 Object scheme::callIoFileReadOnlyAfter(VM* theVM, Object who, Object message, Object filename)
@@ -337,258 +315,5 @@
 
 Object scheme::callErrorAfter(VM* theVM, Object who, Object message, Object irritants /* = Object::Nil */)
 {
-<<<<<<< HEAD
-    return makeCondition(theVM, UC("&message-rcd"), message);
-}
-
-Object makeIrritantsCondition(VM* theVM, Object irritants)
-{
-    return makeCondition(theVM, UC("&irritants-rcd"), irritants);
-}
-
-Object makeCondition(VM* theVM, const ucs4char* rcdName)
-{
-    const Object rcd = theVM->getGlobalValue(Symbol::intern(rcdName));
-    MOSH_ASSERT(!rcd.isFalse());
-    return theVM->callClosure0(rcd.toRecordConstructorDescriptor()->makeConstructor());
-}
-
-Object makeCondition(VM* theVM, const ucs4char* rcdName, Object content)
-{
-    const Object rcd = theVM->getGlobalValue(Symbol::intern(rcdName));
-    MOSH_ASSERT(!rcd.isFalse());
-    return theVM->callClosure1(rcd.toRecordConstructorDescriptor()->makeConstructor(), content);
-}
-
-Object makeCondition2(VM* theVM, const ucs4char* rcdName, Object content1, Object content2)
-{
-    const Object rcd = theVM->getGlobalValue(Symbol::intern(rcdName));
-    MOSH_ASSERT(!rcd.isFalse());
-    return theVM->callClosure2(rcd.toRecordConstructorDescriptor()->makeConstructor(), content1, content2);
-}
-
-Object raiseAfter1(VM* theVM,
-                const ucs4char* errorRcdName,
-                const ucs4char* errorName,
-                Object argument1,
-                Object who,
-                Object message,
-                Object irritants /* = Object::Nil */)
-{
-    MOSH_ASSERT(theVM);
-    MOSH_ASSERT(irritants.isPair() || irritants.isNil());
-    MOSH_ASSERT(who.isSymbol() || who.isString() || who.isFalse());
-    MOSH_ASSERT(message.isString());
-    Object condition = Object::Nil;
-    if (theVM->isR6RSMode()) {
-        Object conditions = Object::Nil;
-
-        // even if irritants is nil, we create irritants condition.
-        conditions = Object::cons(makeIrritantsCondition(theVM, irritants), conditions);
-
-        conditions = Object::cons(makeMessageCondition(theVM, message), conditions);
-
-        if (!who.isFalse()) {
-            conditions = Object::cons(makeWhoCondition(theVM, who), conditions);
-        }
-
-        conditions = Object::cons(makeCondition(theVM, errorRcdName, argument1), conditions);
-        condition = Object::makeCompoundCondition(conditions);
-    } else {
-        condition = format(theVM,
-                           UC(
-                              " Condition components:\n"
-                              "    1. ~a\n"
-                              "    2. &who: ~a\n"
-                              "    3. &message: ~s\n"
-                              "    4. &irritants: ~a\n"), Pair::list4(Object::makeString(errorName), who, message, irritants));
-    }
-
-    const Object raiseProcedure = theVM->getGlobalValueOrFalse(Symbol::intern(UC("raise")));
-
-    // Error occured before (raise ...) is defined.
-    if (raiseProcedure.isFalse()) {
-        theVM->currentErrorPort().toTextualOutputPort()->display(theVM, " WARNING: Error occured before (raise ...) defined\n");
-        theVM->throwException(condition);
-    } else {
-        theVM->setAfterTrigger1(raiseProcedure, condition);
-    }
-    return Object::Undef;
-}
-
-Object raiseAfter2(VM* theVM,
-                const ucs4char* errorRcdName,
-                const ucs4char* errorName,
-                Object argument1,
-                Object argument2,
-                Object who,
-                Object message,
-                Object irritants /* = Object::Nil */)
-{
-    MOSH_ASSERT(theVM);
-    MOSH_ASSERT(irritants.isPair() || irritants.isNil());
-    MOSH_ASSERT(who.isSymbol() || who.isString() || who.isFalse());
-    MOSH_ASSERT(message.isString());
-    Object condition = Object::Nil;
-    if (theVM->isR6RSMode()) {
-        Object conditions = Object::Nil;
-
-        // even if irritants is nil, we create irritants condition.
-        conditions = Object::cons(makeIrritantsCondition(theVM, irritants), conditions);
-
-        conditions = Object::cons(makeMessageCondition(theVM, message), conditions);
-
-        if (!who.isFalse()) {
-            conditions = Object::cons(makeWhoCondition(theVM, who), conditions);
-        }
-
-        conditions = Object::cons(makeCondition2(theVM, errorRcdName, argument1, argument2), conditions);
-        condition = Object::makeCompoundCondition(conditions);
-    } else {
-        condition = format(theVM,
-                           UC(" Condition components:\n"
-                              "    1. ~a\n"
-                              "    2. &who: ~a\n"
-                              "    3. &message: ~s\n"
-                              "    4. &irritants: ~a\n"), Pair::list4(Object::makeString(errorName), who, message, irritants));
-    }
-
-    const Object raiseProcedure = theVM->getGlobalValueOrFalse(Symbol::intern(UC("raise")));
-
-    // Error occured before (raise ...) is defined.
-    if (raiseProcedure.isFalse()) {
-        theVM->currentErrorPort().toTextualOutputPort()->display(theVM, " WARNING: Error occured before (raise ...) defined\n");
-        theVM->throwException(condition);
-    } else {
-        theVM->setAfterTrigger1(raiseProcedure, condition);
-    }
-    return Object::Undef;
-}
-
-
-Object raiseAfter(VM* theVM,
-                const ucs4char* errorRcdName,
-                const ucs4char* errorName,
-                int argumentCount,
-                Object who,
-                Object message,
-                Object irritants /* = Object::Nil */)
-{
-    MOSH_ASSERT(theVM);
-    MOSH_ASSERT(irritants.isPair() || irritants.isNil());
-    MOSH_ASSERT(who.isSymbol() || who.isString() || who.isFalse());
-    MOSH_ASSERT(message.isString());
-    Object condition = Object::Nil;
-    if (theVM->isR6RSMode()) {
-        Object conditions = Object::Nil;
-
-        // even if irritants is nil, we create irritants condition.
-        conditions = Object::cons(makeIrritantsCondition(theVM, irritants), conditions);
-
-        conditions = Object::cons(makeMessageCondition(theVM, message), conditions);
-
-//         LOG1("message = ~a\n", message);
-//         LOG1("who = ~a\n", who);
-
-        if (!who.isFalse()) {
-            conditions = Object::cons(makeWhoCondition(theVM, who), conditions);
-        }
-
-        MOSH_ASSERT(argumentCount >= 0 && argumentCount <= 1);
-        if (0 == argumentCount) {
-            conditions = Object::cons(makeCondition(theVM, errorRcdName), conditions);
-        } else {
-            conditions = Object::cons(makeCondition(theVM, errorRcdName, Object::Nil), conditions);
-        }
-        condition = Object::makeCompoundCondition(conditions);
-    } else {
-        condition = format(theVM,
-                           UC(" Condition components:\n"
-                              "    1. ~a\n"
-                              "    2. &who: ~a\n"
-                              "    3. &message: ~s\n"
-                              "    4. &irritants: ~a\n"), Pair::list4(Object::makeString(errorName), who, message, irritants));
-    }
-
-    const Object raiseProcedure = theVM->getGlobalValueOrFalse(Symbol::intern(UC("raise")));
-    // Error occured before (raise ...) is defined.
-    if (raiseProcedure.isFalse()) {
-        theVM->currentErrorPort().toTextualOutputPort()->display(theVM, " WARNING: Error occured before (raise ...) defined\n");
-        theVM->throwException(condition);
-    } else {
-        theVM->setAfterTrigger1(raiseProcedure, condition);
-    }
-    return Object::Undef;
-}
-
-Object raiseAfterB(VM* theVM,
-                const ucs4char* errorRcdName1,
-                const ucs4char* errorName1,
-                int argumentCount1,
-                const ucs4char* errorRcdName2,
-                const ucs4char* errorName2,
-                int argumentCount2,
-                Object who,
-                Object message,
-                Object irritants /* = Object::Nil */)
-{
-    MOSH_ASSERT(theVM);
-    MOSH_ASSERT(irritants.isPair() || irritants.isNil());
-    MOSH_ASSERT(who.isSymbol() || who.isString() || who.isFalse());
-    MOSH_ASSERT(message.isString());
-    Object condition = Object::Nil;
-    if (theVM->isR6RSMode()) {
-        Object conditions = Object::Nil;
-
-        // even if irritants is nil, we create irritants condition.
-        conditions = Object::cons(makeIrritantsCondition(theVM, irritants), conditions);
-
-        conditions = Object::cons(makeMessageCondition(theVM, message), conditions);
-
-        if (!who.isFalse()) {
-            conditions = Object::cons(makeWhoCondition(theVM, who), conditions);
-        }
-
-        MOSH_ASSERT(argumentCount1 >= 0 && argumentCount1 <= 1);
-        if (0 == argumentCount1) {
-            conditions = Object::cons(makeCondition(theVM, errorRcdName1), conditions);
-        } else {
-            conditions = Object::cons(makeCondition(theVM, errorRcdName1, Object::Nil), conditions);
-        }
-
-        MOSH_ASSERT(argumentCount2 >= 0 && argumentCount2 <= 1);
-        if (0 == argumentCount2) {
-            conditions = Object::cons(makeCondition(theVM, errorRcdName2), conditions);
-        } else {
-            conditions = Object::cons(makeCondition(theVM, errorRcdName2, Object::Nil), conditions);
-        }
-
-        condition = Object::makeCompoundCondition(conditions);
-    } else {
-        condition = format(theVM,
-                           UC(" Condition components:\n"
-                              "    1. ~a\n"
-                              "    2. ~a\n"
-                              "    3. &who: ~a\n"
-                              "    4. &message: ~s\n"
-                              "    5. &irritants: ~a\n"), Pair::list5(Object::makeString(errorName1),
-                                                                      Object::makeString(errorName2),
-                                                                      who,
-                                                                      message,
-                                                                      irritants));
-    }
-
-    const Object raiseProcedure = theVM->getGlobalValueOrFalse(Symbol::intern(UC("raise")));
-
-    // Error occured before (raise ...) is defined.
-    if (raiseProcedure.isFalse()) {
-        theVM->currentErrorPort().toTextualOutputPort()->display(theVM, " WARNING: Error occured before (raise ...) defined\n");
-        theVM->throwException(condition);
-    } else {
-        theVM->setAfterTrigger1(raiseProcedure, condition);
-    }
-    return Object::Undef;
-=======
     return raiseAfter3(theVM, UC("error"), who, message, irritants);
->>>>>>> c3a4914c
 }