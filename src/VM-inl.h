--- conflicted
+++ resolved
@@ -152,11 +152,7 @@
 {
 #ifdef USE_DIRECT_THREADED_CODE
     Object* ret = Object::makeObjectArray(length);
-<<<<<<< HEAD
     void** table = getDispatchTable();
-=======
-    void** table = (void**)runLoop(NULL, NULL, true).val;
->>>>>>> b7f0880a
     for (int i = 0; i < length; i++) {
         const Object c = code[i];
         bool isInsn = false;
@@ -180,11 +176,7 @@
 {
 #ifdef USE_DIRECT_THREADED_CODE
     Object* direct = Object::makeObjectArray(length);
-<<<<<<< HEAD
     void** table = getDispatchTable();
-=======
-    void** table = (void**)runLoop(NULL, NULL, true).val;
->>>>>>> b7f0880a
     for (int i = 0; i < length; i++) {
         // Direct threaded code
         // Be careful on using direct threaded code for following case.
