--- conflicted
+++ resolved
@@ -253,64 +253,12 @@
     bool mayBeStackPointer(Object* obj) const;
     void** getDispatchTable()
     {
-        return (void**)run(NULL, NULL, true).val;
-    }
-
-<<<<<<< HEAD
+        return (void**)runLoop(NULL, NULL, true).val;
+    }
+
 public:
     // DONT change the order or offset.
     // JIT compiler depends on them.
-=======
-private:
-    typedef struct Registers
-    {
-        Object ac;
-        Object dc;
-        Object cl;
-        Object* pc;
-        int spOffset;
-        int fpOffset;
-    } Registers;
-
-    void saveRegisters(Registers* r)
-    {
-        r->ac = ac_;
-        r->dc = dc_;
-        r->cl = cl_;
-        r->pc = pc_;
-        r->spOffset = sp_ - stack_;
-        r->fpOffset = fp_ - stack_;
-    }
-
-    void restoreRegisters(Registers* r)
-    {
-        ac_ = r->ac;
-        dc_ = r->dc;
-        cl_ = r->cl;
-        pc_ = r->pc;
-        sp_ = stack_ + r->spOffset;
-        fp_ = stack_ + r->fpOffset;
-    }
-
-    void initializeDynamicCode();
-    Object evaluateSafe(Object* code, int codeSize);
-    Object evaluateSafe(Code* code);
-    Object evaluateSafe(Vector* code);
-    Object evaluateUnsafe(Object* code, int codeSize);
-    Object evaluateUnsafe(Vector* code);
-
-    void makeCallFrame(Object* pc)
-    {
-        push(Object::makeObjectPointer(pc));
-        push(dc_);
-        push(cl_);
-        push(Object::makeObjectPointer(fp_));
-    }
-
-    Object* getDirectThreadedCode(const Object* code, int length);
-    Object runLoop(Object* code, jmp_buf returnPoint, bool returnTable = false);
-
->>>>>>> b7f0880a
     Object ac_;  // accumulator     register
     Object dc_;  // display closure register, used for refer-free
     Object cl_;  // current closure register, used for profiler.
@@ -367,15 +315,8 @@
     Code* callClosureByNameCode_;
     Code* callCode_;
 
-<<<<<<< HEAD
-    Object* callCode_;
-    int callCodeLength_;
-
     Object* callCodeJit_;
     int callCodeJitLength_;
-
-=======
->>>>>>> b7f0880a
     ReaderContext* readerContext_;
     NumberReaderContext* numberReaderContext_;
 #if _MSC_VER
@@ -391,6 +332,56 @@
     bool isJitCompiling_;
     bool enableJit_;
     Object jitCompiler_;
+
+private:
+    typedef struct Registers
+    {
+        Object ac;
+        Object dc;
+        Object cl;
+        Object* pc;
+        int spOffset;
+        int fpOffset;
+    } Registers;
+
+    void saveRegisters(Registers* r)
+    {
+        r->ac = ac_;
+        r->dc = dc_;
+        r->cl = cl_;
+        r->pc = pc_;
+        r->spOffset = sp_ - stack_;
+        r->fpOffset = fp_ - stack_;
+    }
+
+    void restoreRegisters(Registers* r)
+    {
+        ac_ = r->ac;
+        dc_ = r->dc;
+        cl_ = r->cl;
+        pc_ = r->pc;
+        sp_ = stack_ + r->spOffset;
+        fp_ = stack_ + r->fpOffset;
+    }
+
+    void initializeDynamicCode();
+    Object evaluateSafe(Object* code, int codeSize);
+    Object evaluateSafe(Code* code);
+    Object evaluateSafe(Vector* code);
+    Object evaluateUnsafe(Object* code, int codeSize);
+    Object evaluateUnsafe(Vector* code);
+
+    void makeCallFrame(Object* pc)
+    {
+        push(Object::makeObjectPointer(pc));
+        push(dc_);
+        push(cl_);
+        push(Object::makeObjectPointer(fp_));
+    }
+
+    Object* getDirectThreadedCode(const Object* code, int length);
+    Object runLoop(Object* code, jmp_buf returnPoint, bool returnTable = false);
+
 };
 
 } // namespace scheme
