--- conflicted
+++ resolved
@@ -335,17 +335,7 @@
             // Once multiple define was forbidden.
             // But allowed to use on nmosh.
             const Object id = fetchOperand();
-<<<<<<< HEAD
-//            LOG1("define ~a\n", id);
-//            const Object found = nameSpace->ref(id, notFound_);
-//            if (found == notFound_) {
-                nameSpace->set(id, Object::makeGloc(ac_));
-//            } else {
-//                callErrorAfter(this, "define", "defined twice", L1(id));
-//            }
-=======
             nameSpace->set(id, Object::makeGloc(ac_));
->>>>>>> f658854e
             NEXT;
         }
         CASE(DISPLAY)
