/*
 * VM-Run.cpp - Run Loop
 *
 *   Copyright (c) 2008  Higepon(Taro Minowa)  <higepon@users.sourceforge.jp>
 *
 *   Redistribution and use in source and binary forms, with or without
 *   modification, are permitted provided that the following conditions
 *   are met:
 *
 *   1. Redistributions of source code must retain the above copyright
 *      notice, this list of conditions and the following disclaimer.
 *
 *   2. Redistributions in binary form must reproduce the above copyright
 *      notice, this list of conditions and the following disclaimer in the
 *      documentation and/or other materials provided with the distribution.
 *
 *   THIS SOFTWARE IS PROVIDED BY THE COPYRIGHT HOLDERS AND CONTRIBUTORS
 *   "AS IS" AND ANY EXPRESS OR IMPLIED WARRANTIES, INCLUDING, BUT NOT
 *   LIMITED TO, THE IMPLIED WARRANTIES OF MERCHANTABILITY AND FITNESS FOR
 *   A PARTICULAR PURPOSE ARE DISCLAIMED. IN NO EVENT SHALL THE COPYRIGHT
 *   OWNER OR CONTRIBUTORS BE LIABLE FOR ANY DIRECT, INDIRECT, INCIDENTAL,
 *   SPECIAL, EXEMPLARY, OR CONSEQUENTIAL DAMAGES (INCLUDING, BUT NOT LIMITED
 *   TO, PROCUREMENT OF SUBSTITUTE GOODS OR SERVICES; LOSS OF USE, DATA, OR
 *   PROFITS; OR BUSINESS INTERRUPTION) HOWEVER CAUSED AND ON ANY THEORY OF
 *   LIABILITY, WHETHER IN CONTRACT, STRICT LIABILITY, OR TORT (INCLUDING
 *   NEGLIGENCE OR OTHERWISE) ARISING IN ANY WAY OUT OF THE USE OF THIS
 *   SOFTWARE, EVEN IF ADVISED OF THE POSSIBILITY OF SUCH DAMAGE.
 *
 *  $Id: VM-Run.cpp 183 2008-07-04 06:19:28Z higepon $
 */

#include "VM-Run.h" // Included only here.

using namespace scheme;

Object VM::runLoop(Object* code, jmp_buf returnPoint, bool returnTable /* = false */)
{
#ifdef USE_DIRECT_THREADED_CODE
#include "labels.cpp"

    if (returnTable) {
#ifdef ENABLE_PROFILER
        labelReturn_ = reinterpret_cast<intptr_t>(&&LABEL_RETURN); // used for profiler
#endif
        return Object::makeRaw(dispatch_table);
    }
#endif
    returnCode_[0] = Object::makeRaw(INSTRUCTION(RETURN));
    returnCode_[1] = Object::makeFixnum(0);
    callCode_->set(0, Object::makeRaw(INSTRUCTION(CALL)));
    callCode_->set(1, Object::makeFixnum(0));
    callCode_->set(2, Object::makeRaw(INSTRUCTION(HALT)));

    Object operand = Object::Undef;

    // shourt cut pointers
    // This is refered by JIT
    EqHashTable* const nameSpace = nameSpace_.toEqHashTable();
    pc_ = code;
    for (;;) {
        const Object insn = *pc_++;
        SWITCH((int)insn.val) {
        CASE(HALT)
        {
            return ac_;
        }
        CASE(CALL)
        {
            operand = fetchOperand();
            callOp(operand);
            NEXT;
        }
        CASE(TAIL_CALL)
        {
            const Object depth = fetchOperand();
            VM_ASSERT(depth.isFixnum());

            const Object diff = fetchOperand();
            VM_ASSERT(diff.isFixnum());
            sp_ = shiftArgsToBottom(sp_, depth.toFixnum(), diff.toFixnum());
            callOp(depth);
            NEXT;
        }
        CASE(APPLY)
        {
            const Object args = pop();
            if (args.isNil()) {
                callCode_->set(1, Object::makeFixnum(0));
                pc_  = callCode_->code();
            } else {
                if (! args.isPair()) {
                    callAssertionViolationAfter(this, "apply", "bug?", L1(ac_));
                    NEXT;
                }
                const int length = Pair::length(args);
                const int shiftLen = length > 1 ? length - 1 : 0;
                Object* const sp = sp_ + shiftLen + 1; //unShiftArgs(sp_, 0, shiftLen);////
                pairArgsToStack(sp, 0, args);
                callCode_->set(1, Object::makeFixnum(length));
                pc_ = callCode_->code();
                sp_ = sp;
            }
            NEXT;
        }
        CASE(PUSH)
        {
            push(ac_);
            NEXT;
        }
        CASE(CONSTANT_PUSH)
        {
            const Object c = fetchOperand();
            ac_ = c;
            push(ac_);
            NEXT1;
        }
        CASE(ASSIGN_FREE)
        {
            const Object n = fetchOperand();
            VM_ASSERT(n.isFixnum());
            referFree(n).toBox()->set(ac_);
            NEXT;
        }
        CASE(ASSIGN_GLOBAL)
        {
            const Object id = fetchOperand();
            if (id.isGloc()) {
                id.toGloc()->setValue(ac_);
            } else {
                const Object val = nameSpace->ref(id, notFound_);
                if (val == notFound_) {
                    // psyntax requires this
                    const Object gloc = Object::makeGloc(ac_);
                    nameSpace->set(id, gloc);
                    *(pc_ - 1) = gloc;
                } else {
                    VM_ASSERT(val.isGloc());
                    val.toGloc()->setValue(ac_);
                    *(pc_ - 1) = val;
                }
            }
            ac_ = Object::Undef;
            NEXT1;
        }
        CASE(ASSIGN_LOCAL)
        {
            const Object n = fetchOperand();
            VM_ASSERT(n.isFixnum());
            referLocal(n.toFixnum()).toBox()->set(ac_);
            NEXT;
        }
        CASE(BOX)
        {
            const Object n = fetchOperand();
            VM_ASSERT(n.isFixnum());
            indexSet(sp_, n.toFixnum(), Object::makeBox(index(sp_, n.toFixnum())));
            NEXT;
        }
        CASE(CAAR)
        {
            if (ac_.isPair()) {
                ac_ = ac_.car();
                if (ac_.isPair()) {
                    ac_ = ac_.car();
                } else {
                    callAssertionViolationAfter(this, "caar", "pair required", Pair::list1(ac_));
                }
            } else {
                callAssertionViolationAfter(this, "caar", "pair required", Pair::list1(ac_));
            }
            NEXT1;
        }
        CASE(CADR)
        {
            if (ac_.isPair()) {
                ac_ = ac_.cdr();
                if (ac_.isPair()) {
                    ac_ = ac_.car();
                } else {
                    callAssertionViolationAfter(this, "cadr", "pair required", Pair::list1(ac_));
                }
            } else {
                callAssertionViolationAfter(this, "cadr", "pair required", Pair::list1(ac_));
            }
            NEXT1;
        }
//         CASE(REFER_LOCAL_CAR)
//         {
//             const Object n = fetchOperand();
//             VM_ASSERT(n.isFixnum());
//             ac_ = referLocal(n.toFixnum());
//             if (ac_.isPair()) {
//                 ac_ = ac_.car();
//             } else {
//                 callAssertionViolationAfter("car", "pair required", Pair::list1(ac_));
//             }
//             NEXT1;
//         }
//         CASE(REFER_LOCAL_CDR)
//         {
//             const Object n = fetchOperand();
//             VM_ASSERT(n.isFixnum());
//             ac_ = referLocal(n.toFixnum());
//             if (ac_.isPair()) {
//                 ac_ = ac_.cdr();
//             } else {
//                 callAssertionViolationAfter("cdr", "pair required", Pair::list1(ac_));
//             }
//             NEXT1;
//         }
//         CASE(REFER_LOCAL_CONS)
//         {
//             const Object n = fetchOperand();
//             VM_ASSERT(n.isFixnum());
//             ac_ = Object::cons(pop(), referLocal(n.toFixnum()));
//             NEXT1;
//         }

        CASE(CAR)
        {
            if (ac_.isPair()) {
                ac_ = ac_.car();
            } else {
                callAssertionViolationAfter(this, "car", "pair required", Pair::list1(ac_));
            }
            NEXT1;
        }
        CASE(CAR_PUSH)
        {
            if (ac_.isPair()) {
                push(ac_.car());
            } else {
                // todo エラーにこれを入れれば便利じゃ？
//                LOG1("cl=~a\n", dc_.toClosure()->sourceInfoString());
                callAssertionViolationAfter(this, "car", "pair required", Pair::list1(ac_));
            }
            NEXT1;
        }
        CASE(CDAR)
        {
            if (ac_.isPair()) {
                ac_ = ac_.car();
                if (ac_.isPair()) {
                    ac_ = ac_.cdr();
                } else {
                    callAssertionViolationAfter(this, "cdar", "pair required", Pair::list1(ac_));
                }
            } else {
                callAssertionViolationAfter(this, "cdar", "pair required", Pair::list1(ac_));
            }
            NEXT1;
        }
        CASE(CDDR)
        {
            if (ac_.isPair()) {
                ac_ = ac_.cdr();
                if (ac_.isPair()) {
                    ac_ = ac_.cdr();
                } else {
                    callAssertionViolationAfter(this, "cddr", "pair required", Pair::list1(ac_));
                }
            } else {
                callAssertionViolationAfter(this, "cddr", "pair required", Pair::list1(ac_));
            }
            NEXT1;
        }
        CASE(CDR)
        {
            if (ac_.isPair()) {
                ac_ = ac_.cdr();
            } else {
                callAssertionViolationAfter(this, "cdr", "pair required", Pair::list1(ac_));
            }
            NEXT1;
        }
//         CASE(REFER_LOCAL_CDR_PUSH)
//         {
//             Object n = fetchOperand();
//             VM_ASSERT(n.isFixnum());
//             ac_ = referLocal(n.toFixnum());
//             // Fall Through
//         }
        CASE(CDR_PUSH)
        {
            if (ac_.isPair()) {
                push(ac_.cdr());
            } else {
                callAssertionViolationAfter(this, "cdr", "pair required", Pair::list1(ac_));
            }
            NEXT1;
        }
        CASE(CLOSURE)
        {
            const Object skipSizeObject      = fetchOperand();
            const Object argLengthObject     = fetchOperand();
            const Object isOptionalArgObjecg   = fetchOperand();
            const Object freeVariablesNumObject = fetchOperand();
            const Object maxStackObject         = fetchOperand();
            const Object sourceInfo    = fetchOperand();
            VM_ASSERT(skipSizeObject.isFixnum());
            const int skipSize         = skipSizeObject.toFixnum();
            VM_ASSERT(argLengthObject.isFixnum());
            const int argLength        = argLengthObject.toFixnum();
            const bool isOptionalArg   = !isOptionalArgObjecg.isFalse();
            VM_ASSERT(freeVariablesNumObject.isFixnum());
            const int freeVariablesNum = freeVariablesNumObject.toFixnum();
            VM_ASSERT(maxStackObject.isFixnum());
            const int maxStack         =maxStackObject.toFixnum();

            ac_ = Object::makeClosure(pc_, skipSize - 6, argLength, isOptionalArg, (sp_ - freeVariablesNum), freeVariablesNum, maxStack, sourceInfo);
            sp_ -= freeVariablesNum;
            pc_ += skipSize - 6;
            NEXT1;
        }
        CASE(CONS)
        {
            ac_ = Object::cons(pop(), ac_);
            NEXT1;
        }
        CASE(CONSTANT)
        {
            asm volatile(" \t # -- CONSTANT start");
            ac_ = fetchOperand();
            asm volatile(" \t # -- CONSTANT end");
            NEXT1;
        }
        CASE(PUSH_CONSTANT)
        {
            push(ac_);
            ac_ = fetchOperand();
            NEXT1;
        }
        CASE(DEFINE_GLOBAL)
        {
            // Once multiple define was forbidden.
            // But allowed to use on nmosh.
            const Object id = fetchOperand();
            nameSpace->set(id, Object::makeGloc(ac_));
            NEXT;
        }
        CASE(DISPLAY)
        {
            const Object n = fetchOperand();
            VM_ASSERT(n.isFixnum());
            const int freeVariablesNum = n.toFixnum();

            // create display closure
            const Object display = Object::makeClosure(NULL, 0, 0, false, sp_ - freeVariablesNum, freeVariablesNum, 0, Object::False);
            display.toClosure()->prev = dc_;
            dc_ = display;
            sp_ = sp_ - freeVariablesNum;
            NEXT;
        }
        CASE(ENTER)
        {
            const Object n = fetchOperand(); // not used
            VM_ASSERT(n.isFixnum());
            fp_ = sp_ - n.toFixnum();
            NEXT;
        }
        CASE(PUSH_ENTER)
        {
            push(ac_);
            const Object n = fetchOperand(); // not used
            VM_ASSERT(n.isFixnum());
            fp_ = sp_ - n.toFixnum();
            NEXT;
        }
        CASE(EQ)
        {
            asm volatile(" \t # -- EQ start");
            ac_ = Object::makeBool(pop().eq(ac_));
            asm volatile(" \t # -- EQ end");
            NEXT1;
        }
        CASE(EQV)
        {
            ac_ = Object::makeBool(eqv(pop(), ac_));
            NEXT1;
        }
        CASE(EQUAL)
        {
            Equal e;
            ac_ =  Object::makeBool(e.equal(pop(), ac_));
            NEXT1;
        }
        CASE(PUSH_FRAME)
        {
            push(ac_);
            goto frame_entry;
        }
        CASE(FRAME)
        {
            asm volatile(" \t # -- FRAME start");
        frame_entry:
            const Object n = fetchOperand();
            VM_ASSERT(n.isFixnum());
            const int skipSize = n.toFixnum();
<<<<<<< HEAD
            push(Object::makeObjectPointer(pc_ + skipSize - 1));
            push(dc_);
            push(cl_);
            push(Object::makeObjectPointer(fp_));
            asm volatile(" \t # -- FRAME end");
=======
            makeCallFrame(pc_ + skipSize - 1);
>>>>>>> b7f0880a
            NEXT;
        }
        CASE(INDIRECT)
        {
            ac_ = ac_.toBox()->value();
            NEXT1;
        }
        CASE(LEAVE)
        {
            operand= fetchOperand();
            VM_ASSERT(operand.isFixnum());
            Object* const sp = sp_ - operand.toFixnum();

            const Object fpObject = index(sp, 0);
//            VM_ASSERT(fpObject.isObjectPointer());
            fp_ = fpObject.toObjectPointer();

            dc_ = index(sp, 1);
            VM_ASSERT(dc_.isProcedure());

            sp_ = sp - 2;
            NEXT;
        }
        CASE(LET_FRAME)
        {
            const Object maxStack = fetchOperand();
            if (maxStack.toFixnum() + sp_ >= stackEnd_) {
//                printf("LET_FRAME: stack expansion\n");
                expandStack(stackSize_ / 10);
            }
            push(dc_);
            push(Object::makeObjectPointer(fp_));
            NEXT;
        }
        CASE(LIST)
        {
            const Object numObject = fetchOperand();
            VM_ASSERT(numObject.isFixnum());
            const int num = numObject.toFixnum();
            Object list = Object::Nil;
            for (int i = 0; i < num; i++) {
                list = Object::cons(index(sp_, i), list);
            }
            ac_ = list;
            sp_ = sp_ - num;
            NEXT1;
        }
        CASE(LOCAL_JMP)
        {
            const Object n = fetchOperand();
            VM_ASSERT(n.isFixnum());
            pc_ += n.toFixnum() - 1;
            NEXT;
        }
        CASE(MAKE_CONTINUATION)
        {
            const Object n = fetchOperand();
            VM_ASSERT(sp_ >= stack_);
            ac_ = Object::makeContinuation(Object::makeStack(stack_, sp_ - stack_),
                                           n,
                                           dynamicWinders());
            NEXT1;
        }
        CASE(VECTOR)
        {
            // TODO: Move to Vector class.
            const Object numObject = fetchOperand();
            MOSH_ASSERT(numObject.isFixnum());
            const int num = numObject.toFixnum();
            Object vec = Object::makeVector(num);
            if (num > 0) {
                Vector* const v = vec.toVector();
                Object arg = ac_;
                for (int i = num - 1; i > 0 ; i--) {
                    v->set(i, arg);
                    arg = pop();
                }
                v->set(0, arg);
            }
            ac_ = vec;
            NEXT1;
        }
        CASE(MAKE_VECTOR)
        {
            const Object n = pop();
            VM_ASSERT(n.isFixnum());
            ac_ = Object::makeVector(n.toFixnum(), ac_);
            NEXT1;
        }
        CASE(NOP)
        {
            NEXT;
        }
        CASE(NOT)
        {
            ac_ = ac_.isFalse() ? Object::True : Object::False;
            NEXT1;
        }
        CASE(NULL_P)
        {
            ac_ = ac_.isNil() ? Object::True : Object::False;
            NEXT1;
        }
        CASE(APPEND2)
        {
            const Object head = pop();
            if (head.isList()) {
                ac_ = Pair::append2(head, ac_);
            } else {
                callWrongTypeOfArgumentViolationAfter(this, "append", "list", L1(head));
            }
            NEXT1;
        }
        CASE(NUMBER_ADD)
        {
            const Object n = pop();
            // short cut for Fixnum. Benmarks tell me this is strongly required.
            if (n.isFixnum() && ac_.isFixnum()) {
                const int32_t val = n.toFixnum() + ac_.toFixnum();
                ac_ = Bignum::makeInteger(val);
            } else {
                const Object v = ac_;
                ac_ = Arithmetic::add(n, v);
                if (ac_.isFalse()) {
                    callWrongTypeOfArgumentViolationAfter(this, "+", "number", L2(n, v));
                }
            }
            NEXT1;
        }
        CASE(NUMBER_EQUAL)
        {
            const Object n = pop();
            // short cut for Fixnum. Benchmarks tell me this is strongly required.
            if (n.isFixnum() && ac_.isFixnum()) {
                ac_ = Object::makeBool(n.toFixnum() == ac_.toFixnum());
            } else {
                if (n.isNumber() && ac_.isNumber()) {
                    ac_ = Object::makeBool(Arithmetic::eq(n, ac_));
                } else {
                    callWrongTypeOfArgumentViolationAfter(this, "=", "number", L2(n, ac_));
                }
            }
            NEXT1;
        }
        CASE(NUMBER_GE)
        {
            NUM_CMP_LOCAL(>=, >=, ge);
            NEXT1;
        }
        CASE(NUMBER_GT)
        {
            NUM_CMP_LOCAL(>, >, gt);
            NEXT1;
        }
        CASE(NUMBER_LE)
        {
            NUM_CMP_LOCAL(<=, <=, le);
            NEXT1;
        }
        CASE(NUMBER_LT)
        {
            NUM_CMP_LOCAL(<, <, lt);
            NEXT1;
        }
        CASE(NUMBER_MUL)
        {
            const Object n = pop();
            if (n.isFlonum()) {
                if (ac_.isFlonum()) {
                    ac_ = Flonum::mul(n.toFlonum(), ac_.toFlonum());
                    NEXT1;
                } else if (Arithmetic::isRealValued(ac_)) {
                    ac_ = Object::makeFlonum(n.toFlonum()->value() * Arithmetic::realToDouble(ac_));
                    NEXT1;
                }
            }
            if (ac_.isFlonum()) {
                if (Arithmetic::isRealValued(n)) {
                    ac_ = Object::makeFlonum(ac_.toFlonum()->value() * Arithmetic::realToDouble(n));
                    NEXT1;
                }
            }

            ac_ = Arithmetic::mul(n, ac_);
            if (ac_.isFalse()) {
                callAssertionViolationAfter(this, "*", "wrong type arguments", L2(n, ac_));
            }
            NEXT1;
        }
        CASE(NUMBER_DIV)
        {
            bool isDiv0Error = false;
            const Object n = pop();
            ac_ = Arithmetic::div(n, ac_, isDiv0Error);
            if (isDiv0Error) {
                callAssertionViolationAfter(this, "/", "division by zero", L2(n, ac_));
            } else if (ac_.isFalse()) {
                callWrongTypeOfArgumentViolationAfter(this, "/", "number", L2(n, ac_));
            }
            NEXT1;
        }
        CASE(NUMBER_SUB)
        {
            const Object n = pop();
            // short cut for Fixnum. Benmarks tell me this is strongly required.
            if (n.isFixnum() && ac_.isFixnum()) {
                const int32_t val = n.toFixnum() - ac_.toFixnum();
                ac_ = Bignum::makeInteger(val);
            } else {
                ac_ = Arithmetic::sub(n, ac_);
                if (ac_.isFalse()) {
                    callWrongTypeOfArgumentViolationAfter(this, "-", "number", L2(n, ac_));
                }
            }
            NEXT1;
        }
        CASE(NUMBER_SUB_PUSH)
        {
            asm volatile(" \t # -- NUMBER_SUB_PUSH start");
            const Object n = pop();
            // short cut for Fixnum. Benmarks tell me this is strongly required.
            if (n.isFixnum() && ac_.isFixnum()) {
                const int32_t val = n.toFixnum() - ac_.toFixnum();
                ac_ = Bignum::makeInteger(val);
            } else {
                ac_ = Arithmetic::sub(n, ac_);
            }
            if (ac_.isFalse()) {
                callWrongTypeOfArgumentViolationAfter(this, "-", "number", L2(n, ac_));
            }
            push(ac_);
            asm volatile(" \t # -- NUMBER_END_PUSH start");
            NEXT1;
        }
        CASE(NUMBER_ADD_PUSH)
        {
            const Object n = pop();
            // short cut for Fixnum. Benmarks tell me this is strongly required.
            if (n.isFixnum() && ac_.isFixnum()) {
                const int32_t val = n.toFixnum() + ac_.toFixnum();
                ac_ = Bignum::makeInteger(val);
            } else {
                ac_ = Arithmetic::add(n, ac_);
                if (ac_.isFalse()) {
                    callWrongTypeOfArgumentViolationAfter(this, "-", "number", L2(n, ac_));
                    NEXT1;
                }
            }
            push(ac_);
            NEXT1;
        }
        CASE(PAIR_P)
        {
            ac_ = Object::makeBool(ac_.isPair());
            NEXT1;
        }
        CASE(READ)
        {
            bool errorOccured = false;
            TextualInputPort* inputPort = NULL;
            if (ac_.isNil()) {
                inputPort = currentInputPort_.toTextualInputPort();
            } else {
                if (ac_.isTextualInputPort()) {
                    inputPort = ac_.toTextualInputPort();
                } else if (ac_.isTextualInputOutputPort()) {
                    inputPort = ac_.toTextualInputOutputPort();
                } else {
                    callAssertionViolationAfter(this, "read", "textual input port required", L1(ac_));
                    NEXT1;
                }
            }
            TRY_WITHOUT_DSTR
                ac_ = inputPort->getDatum(errorOccured);
                if (errorOccured) {
                    callLexicalAndIOReadAfter(this, "read", inputPort->error());
                }
            CATCH(ioError)
                ioError.arg1 = (ac_.isNil()) ? currentInputPort_ : ac_;
                ioError.who = "read";
                callIOErrorAfter(this, ioError);
                NEXT1;
            END_TRY
            NEXT1;
        }
        CASE(READ_CHAR)
        {
            TextualInputPort* inputPort = NULL;
            if (ac_.isNil()) {
                inputPort = currentInputPort_.toTextualInputPort();
            } else {
                if (ac_.isTextualInputPort()) {
                    inputPort = ac_.toTextualInputPort();
                } else if (ac_.isTextualInputOutputPort()) {
                    inputPort = ac_.toTextualInputOutputPort();
                } else {
                    callAssertionViolationAfter(this, "read", "textual input port required", L1(ac_));
                    NEXT1;
                }
            }
            TRY_WITHOUT_DSTR
                const ucs4char c = inputPort->getChar();
                ac_= c == EOF ? Object::Eof : Object::makeChar(c);
            CATCH(ioError)
                ioError.arg1 = (ac_.isNil()) ? currentInputPort_ : ac_;
                ioError.who = "read-char";
                callIOErrorAfter(this, ioError);
                NEXT1;
            END_TRY
            NEXT1;
        }
        CASE(REDUCE)
        {
            const Object n = fetchOperand();
            VM_ASSERT(n.isFixnum());
            sp_ = fp_ + n.toFixnum();;
            NEXT;
        }
        CASE(REFER_FREE)
        {
            asm volatile(" \t # -- REFER_FREE start");
            operand = fetchOperand();
            VM_ASSERT(operand.isFixnum());
            ac_ = referFree(operand);
            asm volatile(" \t # -- REFER_FREE end");
            NEXT1;
        }
        CASE(REFER_FREE_PUSH)
        {
            push(referFree(fetchOperand()));
            NEXT;
        }
        CASE(REFER_FREE_CALL)
        {
            ac_ = referFree(fetchOperand());
            operand = fetchOperand();
            callOp(operand);
            NEXT;
        }
        CASE(REFER_GLOBAL)
        {
            asm volatile(" \t # -- REFER_GLOBAL start");
            const Object id = fetchOperand();
            if (id.isGloc()) {
                ac_ = id.toGloc()->value();
            } else {
                const Object val = nameSpace->ref(id, notFound_);
                if (val == notFound_) {
                    callUndefinedViolationAfter(this,
                                                "eval",
                                                "unbound variable",
                                                // R6RS mode requires demangle of symbol.
                                                L1(unGenSym(id)));
                } else {
                    ac_ = val.toGloc()->value();
                    *(pc_ - 1) = val;
                }
            }
            asm volatile(" \t # -- REFER_GLOBAL end");
            NEXT1;
        }
        CASE(REFER_GLOBAL_PUSH)
        {
            const Object id = fetchOperand();
            if (id.isGloc()) {
                ac_ = id.toGloc()->value();
            } else {
                const Object val = nameSpace->ref(id, notFound_);
                if (val == notFound_) {
                    callAssertionViolationAfter(this,
                                                "eval",
                                                "unbound variable",
                                                // R6RS mode requires demangle of symbol.
                                                L1(unGenSym(id)));
                } else {
                    ac_ = val.toGloc()->value();
                    *(pc_ - 1) = val;
                }
            }
            push(ac_);
            NEXT1;
        }
        CASE(REFER_GLOBAL_CALL)
        {
            const Object id = fetchOperand();
            if (id.isGloc()) {
                ac_ = id.toGloc()->value();
            } else {
                const Object val = nameSpace->ref(id, notFound_);
                if (val == notFound_) {
                    callAssertionViolationAfter(this,
                                                "eval",
                                                "unbound variable",
                                                L1(unGenSym(id)));
                    NEXT1; // for error handling
                } else {
                    ac_ = val.toGloc()->value();
                    *(pc_ - 1) = val;
                }
            }
            operand = fetchOperand();
            callOp(operand);
            NEXT;
        }
        CASE(REFER_LOCAL)
        {
            asm volatile("# -- REFER_LOCAL start");
            operand = fetchOperand();
            VM_ASSERT(operand.isFixnum());
            ac_ = referLocal(operand.toFixnum());
            asm volatile("# -- REFER_LOCAL end");
            NEXT1;
        }
        CASE(REFER_LOCAL_CALL)
        {
            operand = fetchOperand();
            VM_ASSERT(operand.isFixnum());
            ac_ = referLocal(operand.toFixnum());
            operand = fetchOperand();
            callOp(operand);
            NEXT;
        }
        // LOCAL_CALL is lighter than CALL
        // We can omit checking closure type and arguments length.
        CASE(LOCAL_CALL)
        {
            VM_ASSERT(ac_.isClosure());
            const Closure* const c = ac_.toClosure();
            if (c->maxStack + sp_ >= stackEnd_) {
//                printf("CALL: stack expansion\n");
                expandStack(stackSize_ / 10);
            }
            COUNT_CALL(ac_);
            const Object argLength = fetchOperand();
            VM_ASSERT(argLength.isFixnum());
            dc_ = ac_;
            cl_ = ac_;
            pc_ = c->pc;
            fp_ = sp_ - argLength.toFixnum();
            NEXT;
        }
        CASE(LOCAL_TAIL_CALL)
        {
            const Object depth = fetchOperand();
            VM_ASSERT(depth.isFixnum());

            const Object diff = fetchOperand();
            VM_ASSERT(diff.isFixnum());
            sp_ = shiftArgsToBottom(sp_, depth.toFixnum(), diff.toFixnum());

            VM_ASSERT(ac_.isClosure());
            const Closure* const c = ac_.toClosure();
            if (c->maxStack + sp_ >= stackEnd_) {
//                printf("CALL: stack expansion\n");
                expandStack(stackSize_ / 10);
            }
            COUNT_CALL(ac_);
            const Object argLength = depth;
            dc_ = ac_;
            cl_ = ac_;
            pc_ = c->pc;
            fp_ = sp_ - argLength.toFixnum();
            NEXT;
        }
        CASE(REFER_LOCAL_PUSH_CONSTANT)
        {
            const Object index = fetchOperand();
            MOSH_ASSERT(index.isFixnum());
            push(referLocal(index.toFixnum()));
            ac_= fetchOperand();
            NEXT1;
        }
        // appears on typical named let loop
        CASE(REFER_LOCAL_BRANCH_NOT_NULL)
        {
            const Object i = fetchOperand();
            MOSH_ASSERT(i.isFixnum());
            ac_ = Object::makeBool(referLocal(i.toFixnum()).isNil());
            BRANCH_ON_FALSE;
            NEXT;
        }
        // appears on tak
        CASE(REFER_LOCAL_BRANCH_NOT_LT)
        {
            const Object i = fetchOperand();
            MOSH_ASSERT(i.isFixnum());
            ac_ = referLocal(i.toFixnum());
            NUM_CMP_LOCAL(<, <, lt);
            BRANCH_ON_FALSE;
            NEXT;
        }
        // appears on fib
        CASE(REFER_LOCAL_PUSH_CONSTANT_BRANCH_NOT_LE)
        {
            const Object i = fetchOperand();
            MOSH_ASSERT(i.isFixnum());
            // we can omit "PUSH" insruction
            ac_ = fetchOperand();
            NUM_CMP(<=, <=, le, referLocal(i.toFixnum()));
            BRANCH_ON_FALSE;
            NEXT;
        }
        CASE(REFER_LOCAL_PUSH_CONSTANT_BRANCH_NOT_GE)
        {
            const Object i = fetchOperand();
            MOSH_ASSERT(i.isFixnum());
            // we can omit "PUSH" insruction
            ac_ = fetchOperand();
            NUM_CMP(>=, >=, ge, referLocal(i.toFixnum()));
            BRANCH_ON_FALSE;
            NEXT;
        }
        // appears on named let loop
        CASE(REFER_LOCAL_PUSH_CONSTANT_BRANCH_NOT_NUMBER_EQUAL)
        {
            const Object i = fetchOperand();
            MOSH_ASSERT(i.isFixnum());
            // we can omit "PUSH" insruction
            ac_ = fetchOperand();
            NUM_CMP(==, =, eq, referLocal(i.toFixnum()));
            BRANCH_ON_FALSE;
            NEXT;
        }
        CASE(REFER_LOCAL_PUSH)
        {
            const Object n = fetchOperand();
            VM_ASSERT(n.isFixnum());
            push(referLocal(n.toFixnum()));
            NEXT;
        }
        CASE(RESTORE_CONTINUATION)
        {
            // Stores arguments of the continuation to values registers.
            const Object argumentsLength = fetchOperand();
            VM_ASSERT(argumentsLength.isFixnum());
            const int num = argumentsLength.toFixnum();
            if (num > maxNumValues_ + 1) {
                callAssertionViolationAfter(this, "values", "too many values", Pair::list1(argumentsLength));
            }
            numValues_ = num;
            if (num != 0) {
                for (int i = 0; i < num - 1; i++) {
                    values_[i] = index(sp_, num - i - 2);
                }
                ac_ = index(sp_, num -  1);
            }

            // Restore the stack
            const Object stack = fetchOperand();
            sp_ = stack_ + stack.toStack()->restore(stack_);

            // Shift unnecessary stack
            const int depth = 0;

            const Object diffObject = fetchOperand();
            VM_ASSERT(diffObject.isFixnum());
            const int diff  = diffObject.toFixnum();
            sp_ = shiftArgsToBottom(sp_, depth, diff);
            operand = Object::makeFixnum(0);
            goto return_entry;
            NEXT;
        }
//         CASE(NUMBER_ADD_RETURN)
//         {
//             const Object n = pop();
//             // short cut for Fixnum. Benmarks tell me this is strongly required.
//             if (n.isFixnum() && ac_.isFixnum()) {
//                 const int32_t val = n.toFixnum() + ac_.toFixnum();
//                 ac_ = Bignum::makeInteger(val);
//             } else {
//                 ac_ = Arithmetic::add(n, ac_);
//             }
//             operand = fetchOperand();
//             goto return_entry;
//         }
        CASE(RETURN)
        {
            asm volatile(" \t # -- RETURN start");
            operand = fetchOperand();
        return_entry:
            VM_ASSERT(operand.isFixnum());
            Object* const sp = sp_ - operand.toFixnum();

            const Object fpObject = index(sp, 0);
//            VM_ASSERT(fpObject.isObjectPointer());
            fp_ = fpObject.toObjectPointer();

            cl_ = index(sp, 1);
            if (!cl_.isProcedure()) {
                VM_LOG1("cl=<~a>", cl_);
            }
            VM_ASSERT(cl_.isProcedure());

            dc_ = index(sp, 2);
            VM_ASSERT(dc_.isProcedure());

            const Object pcObject = index(sp, 3);
//            VM_ASSERT(pcObject.isObjectPointer());
            pc_ = pcObject.toObjectPointer();

            sp_ = sp - 4;
            asm volatile(" \t # --  RETURN end");
            NEXT;
        }
        CASE(SET_CAR)
        {
            const Object p = pop();
            if (!p.isPair()) {
                callAssertionViolationAfter(this, "set-car!", "pair required", Pair::list1(p));
                NEXT1;
            }

            p.car() = ac_;
            ac_ = Object::Undef;
            NEXT1;
        }
        CASE(SET_CDR)
        {
            const Object p = pop();
            if (!p.isPair()) {
                callAssertionViolationAfter(this, "set-cdr!", "pair required", Pair::list1(p));
                NEXT1;
            }
            p.cdr() = ac_;
            ac_ = Object::Undef;
            NEXT1;
        }
        //---------------------------- SHIFTJ -----------------------------
        //
        // SHIFT for embedded jump which appears in named let optimization.
        //   Two things happens.
        //   1. SHIFT the stack (same as SHIFT operation)
        //   2. Restore fp and c registers.
        //      This is necessary for jump which is across let or closure boundary.
        //      new-fp => new-sp - arg-length
        //
        CASE(SHIFTJ)
        {
            const Object depthObject = fetchOperand();
            VM_ASSERT(depthObject.isFixnum());

            const int depth = depthObject.toFixnum();

            const Object diffObject = fetchOperand();
            VM_ASSERT(diffObject.isFixnum());
            const int diff  = diffObject.toFixnum();
            sp_ = shiftArgsToBottom(sp_, depth, diff);
            fp_ = sp_ - depth;

            const Object displayCount = fetchOperand();
            VM_ASSERT(displayCount.isFixnum());
            for (int i = displayCount.toFixnum(); i > 0; i--) {
                dc_ = dc_.toClosure()->prev;
            }
            VM_ASSERT(dc_.isClosure());
            NEXT;
        }
        // (SHIFT) instruction is deprecated
        CASE(SHIFT)
        {
            MOSH_FATAL(false);
        }
        CASE(SHIFT_CALL)
        {
            MOSH_FATAL(false);
        }
        CASE(SYMBOL_P)
        {
            ac_ = Object::makeBool(ac_.isSymbol());
            NEXT1;
        }
        CASE(TEST)
        {
        test_entry:
            if (ac_.isFalse()) {
                const Object skipSize = fetchOperand();
                MOSH_ASSERT(skipSize.isFixnum());
                skip(skipSize.toFixnum() - 1);
            } else {
                pc_++;
            }
            NEXT;
        }
        CASE(NOT_TEST)
        {
            ac_ = ac_.isFalse() ? Object::True : Object::False;
            goto test_entry;
        }
        // Branch on not eq?
        CASE(BRANCH_NOT_EQ)
        {
            ac_ = Object::makeBool(pop().eq(ac_));
            BRANCH_ON_FALSE;
            NEXT;
        }
        // Branch on not eqv?
        CASE(BRANCH_NOT_EQV)
        {
            ac_ = Object::makeBool(eqv(pop(), ac_));
            BRANCH_ON_FALSE;
            NEXT;
        }
        // Branch on not equal?
        CASE(BRANCH_NOT_EQUAL)
        {
            Equal e;
            ac_ = Object::makeBool(e.equal(pop(), ac_));
            BRANCH_ON_FALSE;
            NEXT;
        }
        // Branch on not less than or equal
        CASE(BRANCH_NOT_LE)
        {
            NUM_CMP_LOCAL(<=, <=, le);
            BRANCH_ON_FALSE;
            NEXT;
        }
        // Branch on not less than
        CASE(BRANCH_NOT_LT)
        {
            asm volatile(" \t # -- BRANCH_NOT_LT start");
            NUM_CMP_LOCAL(<, <, lt);
            BRANCH_ON_FALSE;
            asm volatile(" \t # -- BRANCH_NOT_LT end");
            NEXT;
        }
        // Branch on not greater than or equal
        CASE(BRANCH_NOT_GE)
        {
            NUM_CMP_LOCAL(>=, >=, ge);
            BRANCH_ON_FALSE;
            NEXT;
        }
        // Branch on not greater than
        CASE(BRANCH_NOT_GT)
        {
            NUM_CMP_LOCAL(>, >, gt);
            BRANCH_ON_FALSE;
            NEXT;
        }
        // Branch on not number equal
        CASE(BRANCH_NOT_NUMBER_EQUAL)
        {
            NUM_CMP_LOCAL(==, =, eq);
            BRANCH_ON_FALSE;
            NEXT;
        }
        // Branch on not null
        CASE(BRANCH_NOT_NULL)
        {
            asm volatile(" \t # -- Branch on not null start");
            ac_ = Object::makeBool(ac_.isNil());
            BRANCH_ON_FALSE;
            asm volatile(" \t # -- end");
            NEXT;
        }
        CASE(UNDEF)
        {
            ac_ = Object::Undef;
            NEXT1;
        }
        CASE(VECTOR_LENGTH)
        {
            ac_ = Object::makeFixnum(ac_.toVector()->length());
            NEXT1;
        }
        CASE(VECTOR_P)
        {
            ac_ = Object::makeBool(ac_.isVector());
            NEXT1;
        }
//         CASE(REFER_LOCAL_VECTOR_REF)
//         {
//             const Object n = fetchOperand();
//             MOSH_ASSERT(n.isFixnum());
//             ac_ = referLocal(n.toFixnum());
//             // *** Fall Through ***
//         }

        CASE(VECTOR_REF)
        {
            const Object obj = pop();
            if (obj.isVector()) {
                if (ac_.isFixnum()) {
                    const int index = ac_.toFixnum();
                    Vector* const v = obj.toVector();
                    if (v->isValidIndex(index)) {
                        ac_ = v->ref(index);
                    } else {
                        callAssertionViolationAfter(this,
                                                    "vector-ref",
                                                    "index out of range",
                                                    L1(ac_));
                    }
                } else {
                    raiseVectorInvalidIndexError(0);
                }
            } else {
                raiseVectorRequiredError(0, obj);
            }
            NEXT1;
        }
        CASE(SIMPLE_STRUCT_REF)
        {
            const Object obj = pop();
            if (obj.isSimpleStruct()) {
                MOSH_ASSERT(ac_.isFixnum());
                const int index = ac_.toFixnum();
                SimpleStruct* const s = obj.toSimpleStruct();
                if (s->isValidIndex(index)) {
                    ac_ = s->ref(index);
                } else {
                    callAssertionViolationAfter(this,
                                                "simple-struct-ref",
                                                "index out of range",
                                                L1(ac_));
                }
            } else {
                callAssertionViolationAfter(this,
                                            "simple-struct-ref",
                                            "simple-struct required",
                                            L1(obj));
            }
            NEXT1;
        }
//         CASE(VECTOR_REF_PUSH)
//         {
//             const Object v = pop();
//             MOSH_ASSERT(ac_.isFixnum());
//             if (v.isVector()) {
//                 ac_ = v.toVector()->ref(ac_.toFixnum());
//             } else {
//                 callAssertionViolationAfter("vector-ref",
//                                             "vector required",
//                                             L1(v));
//             }
//             push(ac_);
//             NEXT1;
//         }
//         CASE(PUSH_CONSTANT_VECTOR_SET)
//         {
//             push(ac_);
//             ac_ = fetchOperand();
//             goto vector_set_entry;
//         }
//         CASE(REFER_LOCAL_VECTOR_SET)
//         {
//             const Object n = fetchOperand();
//             MOSH_ASSERT(n.isFixnum());
//             ac_ = referLocal(n.toFixnum());
//             // *** Fall Through ***
//         }
        CASE(VECTOR_SET)
        {
            const Object n = pop();
            const Object obj = pop();
            if (obj.isVector()) {
                if (n.isFixnum()) {
                    const int index = n.toFixnum();
                    Vector* const v = obj.toVector();
                    if (v->isValidIndex(index)) {
                        v->set(index, ac_);
                        ac_ = Object::Undef;
                    } else {
                        callAssertionViolationAfter(this,
                                                    "vector-set!",
                                                    "index out of range",
                                                    L1(n));
                    }
                } else {
                    callAssertionViolationAfter(this,
                                                "vector-set!",
                                                "index, number required",
                                                L1(n));

                }
            } else {
                callAssertionViolationAfter(this,
                                            "vector-set!",
                                            "vector required",
                                            L1(obj));
            }
            NEXT1;
        }
        CASE(VALUES)
        {
            //  values stack layout
            //    (value 'a 'b 'c 'd)
            //    ==>
            //    =====
            //      a
            //    =====
            //      b
            //    =====
            //      c    [ac_] = d
            //    =====
            //  values are stored in [valuez vector] and [a-reg] like following.
            //  #(b c d)
            //  [ac_] = a
            const Object numObject = fetchOperand();
            MOSH_ASSERT(numObject.isFixnum());
            const int num = numObject.toFixnum();
            if (num > maxNumValues_ + 1) {
                callAssertionViolationAfter(this, "values", "too many values", Pair::list1(Object::makeFixnum(num)));
            } else {
                numValues_ = num;
                if (num >= 0) {
                    for (int i = num - 1; i > 0; i--) {
                        values_[i - 1] = ac_;
                        ac_ = index(sp_, num - i - 1);
                    }
                }

                if (numValues_ > 1) {
                    sp_ =  sp_ - (numValues_ - 1);
                } else {
                    // there's no need to push
                }
            }
            if (num == 0) {
                ac_ = Object::Undef;
            }
            NEXT;
        }
        CASE(RECEIVE)
        {
            const Object reqargsObject = fetchOperand();
            const Object optargObject = fetchOperand();
            MOSH_ASSERT(reqargsObject.isFixnum());
            const int reqargs = reqargsObject.toFixnum();
            MOSH_ASSERT(optargObject.isFixnum());
            const int optarg  = optargObject.toFixnum();
            if (numValues_ < reqargs) {
                callAssertionViolationAfter(this,
                                            "receive",
                                            "received fewer values than expected",
                                            L2(Object::makeFixnum(numValues_),
                                               Object::makeFixnum(reqargs)));
                NEXT;
            } else if (optarg == 0 && numValues_ > reqargs) {
                callAssertionViolationAfter(this,
                                            "receive",
                                            "received more values than expected",
                                            L2(Object::makeFixnum(numValues_),
                                               Object::makeFixnum(reqargs)));
                NEXT;
            }
            // (receive (a b c) ...)
            if (optarg == 0) {
                if (reqargs > 0) {
                    push(ac_);
                }
                for (int i = 0; i < reqargs - 1; i++) {
                    push(values_[i]);
                }
            // (receive a ...)
            } else if (reqargs == 0) {

                Object ret = numValues_ == 0 ? Object::Nil : Pair::list1(ac_);
                for (int i = 0; i < numValues_ - 1; i++) {
                    ret = Pair::appendD(ret, Pair::list1(values_[i]));
                }
                push(ret);
            // (receive (a b . c) ...)
            } else {
                Object ret = Object::Nil;
                push(ac_);
                for (int i = 0; i < numValues_ - 1; i++) {
                    if (i < reqargs - 1) {
                        push(values_[i]);
                    } else {
                        ret = Pair::appendD(ret, Pair::list1(values_[i]));
                    }
                }
                push(ret);
            }
            NEXT1;
        }
        CASE(COMPILE_ERROR)
        {
            const Object who = fetchOperand();
            const Object message = fetchOperand();
            const Object irritants = fetchOperand();
            callAssertionViolationAfter(this, who, message, irritants);
            NEXT;
        }
        CASE(UNFIXED_JUMP)
        {
            callAssertionViolationAfter(this, "UNFIXED_JUMP", "bug of VM");
            NEXT;
        }
        CASE(STOP)
        {
            printf("STOP for debug\n");
            exit(-1);
        }
        CASE(DYNAMIC_WINDERS)
        {
            ac_ = dynamicWinders();
            NEXT1;
        }
        DEFAULT
        {
            callAssertionViolationAfter(this, "VM", "unknown instruction, bug of VM");
            NEXT;
        }
        } // SWITCH
    }
}
<|MERGE_RESOLUTION|>--- conflicted
+++ resolved
@@ -391,20 +391,11 @@
         }
         CASE(FRAME)
         {
-            asm volatile(" \t # -- FRAME start");
         frame_entry:
             const Object n = fetchOperand();
             VM_ASSERT(n.isFixnum());
             const int skipSize = n.toFixnum();
-<<<<<<< HEAD
-            push(Object::makeObjectPointer(pc_ + skipSize - 1));
-            push(dc_);
-            push(cl_);
-            push(Object::makeObjectPointer(fp_));
-            asm volatile(" \t # -- FRAME end");
-=======
             makeCallFrame(pc_ + skipSize - 1);
->>>>>>> b7f0880a
             NEXT;
         }
         CASE(INDIRECT)
