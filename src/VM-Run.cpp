/*
 * VM-Run.cpp - Run Loop
 *
 *   Copyright (c) 2008  Higepon(Taro Minowa)  <higepon@users.sourceforge.jp>
 *
 *   Redistribution and use in source and binary forms, with or without
 *   modification, are permitted provided that the following conditions
 *   are met:
 *
 *   1. Redistributions of source code must retain the above copyright
 *      notice, this list of conditions and the following disclaimer.
 *
 *   2. Redistributions in binary form must reproduce the above copyright
 *      notice, this list of conditions and the following disclaimer in the
 *      documentation and/or other materials provided with the distribution.
 *
 *   THIS SOFTWARE IS PROVIDED BY THE COPYRIGHT HOLDERS AND CONTRIBUTORS
 *   "AS IS" AND ANY EXPRESS OR IMPLIED WARRANTIES, INCLUDING, BUT NOT
 *   LIMITED TO, THE IMPLIED WARRANTIES OF MERCHANTABILITY AND FITNESS FOR
 *   A PARTICULAR PURPOSE ARE DISCLAIMED. IN NO EVENT SHALL THE COPYRIGHT
 *   OWNER OR CONTRIBUTORS BE LIABLE FOR ANY DIRECT, INDIRECT, INCIDENTAL,
 *   SPECIAL, EXEMPLARY, OR CONSEQUENTIAL DAMAGES (INCLUDING, BUT NOT LIMITED
 *   TO, PROCUREMENT OF SUBSTITUTE GOODS OR SERVICES; LOSS OF USE, DATA, OR
 *   PROFITS; OR BUSINESS INTERRUPTION) HOWEVER CAUSED AND ON ANY THEORY OF
 *   LIABILITY, WHETHER IN CONTRACT, STRICT LIABILITY, OR TORT (INCLUDING
 *   NEGLIGENCE OR OTHERWISE) ARISING IN ANY WAY OUT OF THE USE OF THIS
 *   SOFTWARE, EVEN IF ADVISED OF THE POSSIBILITY OF SUCH DAMAGE.
 *
 *  $Id: VM-Run.cpp 183 2008-07-04 06:19:28Z higepon $
 */

#include "VM-Run.h" // Included only here.

using namespace scheme;

Object VM::run(Object* code, jmp_buf returnPoint, bool returnTable /* = false */)
{
#ifdef USE_DIRECT_THREADED_CODE
#include "labels.cpp"

    if (returnTable) {
#ifdef ENABLE_PROFILER
        labelReturn_ = reinterpret_cast<intptr_t>(&&LABEL_RETURN); // used for profiler
#endif
        return Object::makeRaw(dispatch_table);
    }
#endif
    returnCode_[0] = Object::makeRaw(INSTRUCTION(RETURN));
    returnCode_[1] = Object::makeFixnum(0);
    callCode_[0] = Object::makeRaw(INSTRUCTION(CALL));
    callCode_[1] = Object::makeFixnum(0);
    callCode_[2] = Object::makeRaw(INSTRUCTION(HALT));

    Object operand = Object::Undef;

    // shourt cut pointers
    // This is refered by JIT
    EqHashTable* const nameSpace = nameSpace_.toEqHashTable();
    pc_ = code;
    for (;;) {
        const Object insn = *pc_++;
        SWITCH((int)insn.val) {
        CASE(HALT)
        {
            return ac_;
        }
        CASE(CALL)
        {
            operand = fetchOperand();
            callOp(operand);
            NEXT;
        }
        CASE(TAIL_CALL)
        {
            const Object depth = fetchOperand();
            VM_ASSERT(depth.isFixnum());

            const Object diff = fetchOperand();
            VM_ASSERT(diff.isFixnum());
            sp_ = shiftArgsToBottom(sp_, depth.toFixnum(), diff.toFixnum());
            operand = depth;
            #include "call.inc.cpp"
            NEXT;
        }
        CASE(APPLY)
        {
            const Object args = pop();
            if (args.isNil()) {
                callCode_[1] = Object::makeFixnum(0);
                pc_  = callCode_;
            } else {
                if (! args.isPair()) {
                    callAssertionViolationAfter(this, "apply", "bug?", L1(ac_));
                    NEXT;
                }
                const int length = Pair::length(args);
                const int shiftLen = length > 1 ? length - 1 : 0;
                Object* const sp = sp_ + shiftLen + 1; //unShiftArgs(sp_, 0, shiftLen);////
                pairArgsToStack(sp, 0, args);
                callCode_[1] = Object::makeFixnum(length);
                pc_ = callCode_;
                sp_ = sp;
            }
            NEXT;
        }
        CASE(PUSH)
        {
            push(ac_);
            NEXT;
        }
        CASE(CONSTANT_PUSH)
        {
            const Object c = fetchOperand();
            ac_ = c;
            push(ac_);
            NEXT1;
        }
        CASE(ASSIGN_FREE)
        {
            const Object n = fetchOperand();
            VM_ASSERT(n.isFixnum());
            referFree(n).toBox()->set(ac_);
            NEXT;
        }
        CASE(ASSIGN_GLOBAL)
        {
            const Object id = fetchOperand();
            if (id.isGloc()) {
                id.toGloc()->setValue(ac_);
            } else {
                const Object val = nameSpace->ref(id, notFound_);
                if (val == notFound_) {
                    // psyntax requires this
                    const Object gloc = Object::makeGloc(ac_);
                    nameSpace->set(id, gloc);
                    *(pc_ - 1) = gloc;
                } else {
                    VM_ASSERT(val.isGloc());
                    val.toGloc()->setValue(ac_);
                    *(pc_ - 1) = val;
                }
            }
            ac_ = Object::Undef;
            NEXT1;
        }
        CASE(ASSIGN_LOCAL)
        {
            const Object n = fetchOperand();
            VM_ASSERT(n.isFixnum());
            referLocal(n.toFixnum()).toBox()->set(ac_);
            NEXT;
        }
        CASE(BOX)
        {
            const Object n = fetchOperand();
            VM_ASSERT(n.isFixnum());
            indexSet(sp_, n.toFixnum(), Object::makeBox(index(sp_, n.toFixnum())));
            NEXT;
        }
        CASE(CAAR)
        {
            if (ac_.isPair()) {
                ac_ = ac_.car();
                if (ac_.isPair()) {
                    ac_ = ac_.car();
                } else {
                    callAssertionViolationAfter(this, "caar", "pair required", Pair::list1(ac_));
                }
            } else {
                callAssertionViolationAfter(this, "caar", "pair required", Pair::list1(ac_));
            }
            NEXT1;
        }
        CASE(CADR)
        {
            if (ac_.isPair()) {
                ac_ = ac_.cdr();
                if (ac_.isPair()) {
                    ac_ = ac_.car();
                } else {
                    callAssertionViolationAfter(this, "cadr", "pair required", Pair::list1(ac_));
                }
            } else {
                callAssertionViolationAfter(this, "cadr", "pair required", Pair::list1(ac_));
            }
            NEXT1;
        }
//         CASE(REFER_LOCAL_CAR)
//         {
//             const Object n = fetchOperand();
//             VM_ASSERT(n.isFixnum());
//             ac_ = referLocal(n.toFixnum());
//             if (ac_.isPair()) {
//                 ac_ = ac_.car();
//             } else {
//                 callAssertionViolationAfter("car", "pair required", Pair::list1(ac_));
//             }
//             NEXT1;
//         }
//         CASE(REFER_LOCAL_CDR)
//         {
//             const Object n = fetchOperand();
//             VM_ASSERT(n.isFixnum());
//             ac_ = referLocal(n.toFixnum());
//             if (ac_.isPair()) {
//                 ac_ = ac_.cdr();
//             } else {
//                 callAssertionViolationAfter("cdr", "pair required", Pair::list1(ac_));
//             }
//             NEXT1;
//         }
//         CASE(REFER_LOCAL_CONS)
//         {
//             const Object n = fetchOperand();
//             VM_ASSERT(n.isFixnum());
//             ac_ = Object::cons(pop(), referLocal(n.toFixnum()));
//             NEXT1;
//         }

        CASE(CAR)
        {
            if (ac_.isPair()) {
                ac_ = ac_.car();
            } else {
                callAssertionViolationAfter(this, "car", "pair required", Pair::list1(ac_));
            }
            NEXT1;
        }
        CASE(CAR_PUSH)
        {
            if (ac_.isPair()) {
                push(ac_.car());
            } else {
                // todo エラーにこれを入れれば便利じゃ？
//                LOG1("cl=~a\n", dc_.toClosure()->sourceInfoString());
                callAssertionViolationAfter(this, "car", "pair required", Pair::list1(ac_));
            }
            NEXT1;
        }
        CASE(CDAR)
        {
            if (ac_.isPair()) {
                ac_ = ac_.car();
                if (ac_.isPair()) {
                    ac_ = ac_.cdr();
                } else {
                    callAssertionViolationAfter(this, "cdar", "pair required", Pair::list1(ac_));
                }
            } else {
                callAssertionViolationAfter(this, "cdar", "pair required", Pair::list1(ac_));
            }
            NEXT1;
        }
        CASE(CDDR)
        {
            if (ac_.isPair()) {
                ac_ = ac_.cdr();
                if (ac_.isPair()) {
                    ac_ = ac_.cdr();
                } else {
                    callAssertionViolationAfter(this, "cddr", "pair required", Pair::list1(ac_));
                }
            } else {
                callAssertionViolationAfter(this, "cddr", "pair required", Pair::list1(ac_));
            }
            NEXT1;
        }
        CASE(CDR)
        {
            if (ac_.isPair()) {
                ac_ = ac_.cdr();
            } else {
                callAssertionViolationAfter(this, "cdr", "pair required", Pair::list1(ac_));
            }
            NEXT1;
        }
//         CASE(REFER_LOCAL_CDR_PUSH)
//         {
//             Object n = fetchOperand();
//             VM_ASSERT(n.isFixnum());
//             ac_ = referLocal(n.toFixnum());
//             // Fall Through
//         }
        CASE(CDR_PUSH)
        {
            if (ac_.isPair()) {
                push(ac_.cdr());
            } else {
                callAssertionViolationAfter(this, "cdr", "pair required", Pair::list1(ac_));
            }
            NEXT1;
        }
        CASE(CLOSURE)
        {
            const Object skipSizeObject      = fetchOperand();
            const Object argLengthObject     = fetchOperand();
            const Object isOptionalArgObjecg   = fetchOperand();
            const Object freeVariablesNumObject = fetchOperand();
            const Object maxStackObject         = fetchOperand();
            const Object sourceInfo    = fetchOperand();
            VM_ASSERT(skipSizeObject.isFixnum());
            const int skipSize         = skipSizeObject.toFixnum();
            VM_ASSERT(argLengthObject.isFixnum());
            const int argLength        = argLengthObject.toFixnum();
            const bool isOptionalArg   = !isOptionalArgObjecg.isFalse();
            VM_ASSERT(freeVariablesNumObject.isFixnum());
            const int freeVariablesNum = freeVariablesNumObject.toFixnum();
            VM_ASSERT(maxStackObject.isFixnum());
            const int maxStack         =maxStackObject.toFixnum();

            ac_ = Object::makeClosure(pc_, skipSize - 6, argLength, isOptionalArg, (sp_ - freeVariablesNum), freeVariablesNum, maxStack, sourceInfo);
            sp_ -= freeVariablesNum;
            pc_ += skipSize - 6;
            NEXT1;
        }
        CASE(CONS)
        {
            ac_ = Object::cons(pop(), ac_);
            NEXT1;
        }
        CASE(CONSTANT)
        {
            asm volatile(" \t # -- CONSTANT start");
            ac_ = fetchOperand();
            asm volatile(" \t # -- CONSTANT end");
            NEXT1;
        }
        CASE(PUSH_CONSTANT)
        {
            push(ac_);
            ac_ = fetchOperand();
            NEXT1;
        }
        CASE(DEFINE_GLOBAL)
        {
            // Once multiple define was forbidden.
            // But allowed to use on nmosh.
            const Object id = fetchOperand();
            nameSpace->set(id, Object::makeGloc(ac_));
            NEXT;
        }
        CASE(DISPLAY)
        {
            const Object n = fetchOperand();
            VM_ASSERT(n.isFixnum());
            const int freeVariablesNum = n.toFixnum();

            // create display closure
            const Object display = Object::makeClosure(NULL, 0, 0, false, sp_ - freeVariablesNum, freeVariablesNum, 0, Object::False);
            display.toClosure()->prev = dc_;
            dc_ = display;
            sp_ = sp_ - freeVariablesNum;
            NEXT;
        }
        CASE(ENTER)
        {
            const Object n = fetchOperand(); // not used
            VM_ASSERT(n.isFixnum());
            fp_ = sp_ - n.toFixnum();
            NEXT;
        }
        CASE(PUSH_ENTER)
        {
            push(ac_);
            const Object n = fetchOperand(); // not used
            VM_ASSERT(n.isFixnum());
            fp_ = sp_ - n.toFixnum();
            NEXT;
        }
        CASE(EQ)
        {
            asm volatile(" \t # -- EQ start");
            ac_ = Object::makeBool(pop().eq(ac_));
            asm volatile(" \t # -- EQ end");
            NEXT1;
        }
        CASE(EQV)
        {
            ac_ = Object::makeBool(eqv(pop(), ac_));
            NEXT1;
        }
        CASE(EQUAL)
        {
            Equal e;
            ac_ =  Object::makeBool(e.equal(pop(), ac_));
            NEXT1;
        }
        CASE(PUSH_FRAME)
        {
            push(ac_);
            goto frame_entry;
        }
        CASE(FRAME)
        {
            asm volatile(" \t # -- FRAME start");
        frame_entry:
            const Object n = fetchOperand();
            VM_ASSERT(n.isFixnum());
            const int skipSize = n.toFixnum();
            push(Object::makeObjectPointer(pc_ + skipSize - 1));
            push(dc_);
            push(cl_);
            push(Object::makeObjectPointer(fp_));
            asm volatile(" \t # -- FRAME end");
            NEXT;
        }
        CASE(INDIRECT)
        {
            ac_ = ac_.toBox()->value();
            NEXT1;
        }
        CASE(LEAVE)
        {
            operand= fetchOperand();
            VM_ASSERT(operand.isFixnum());
            Object* const sp = sp_ - operand.toFixnum();

            const Object fpObject = index(sp, 0);
//            VM_ASSERT(fpObject.isObjectPointer());
            fp_ = fpObject.toObjectPointer();

            dc_ = index(sp, 1);
            VM_ASSERT(dc_.isProcedure());

            sp_ = sp - 2;
            NEXT;
        }
        CASE(LET_FRAME)
        {
            const Object maxStack = fetchOperand();
            if (maxStack.toFixnum() + sp_ >= stackEnd_) {
//                printf("LET_FRAME: stack expansion\n");
                expandStack(stackSize_ / 10);
            }
            push(dc_);
            push(Object::makeObjectPointer(fp_));
            NEXT;
        }
        CASE(LIST)
        {
            const Object numObject = fetchOperand();
            VM_ASSERT(numObject.isFixnum());
            const int num = numObject.toFixnum();
            Object list = Object::Nil;
            for (int i = 0; i < num; i++) {
                list = Object::cons(index(sp_, i), list);
            }
            ac_ = list;
            sp_ = sp_ - num;
            NEXT1;
        }
        CASE(LOCAL_JMP)
        {
            const Object n = fetchOperand();
            VM_ASSERT(n.isFixnum());
            pc_ += n.toFixnum() - 1;
            NEXT;
        }
        CASE(MAKE_CONTINUATION)
        {
            const Object n = fetchOperand();
            VM_ASSERT(sp_ >= stack_);
            ac_ = Object::makeContinuation(Object::makeStack(stack_, sp_ - stack_),
                                           n,
                                           dynamicWinders());
            NEXT1;
        }
        CASE(VECTOR)
        {
            // TODO: Move to Vector class.
            const Object numObject = fetchOperand();
            MOSH_ASSERT(numObject.isFixnum());
            const int num = numObject.toFixnum();
            Object vec = Object::makeVector(num);
            if (num > 0) {
                Vector* const v = vec.toVector();
                Object arg = ac_;
                for (int i = num - 1; i > 0 ; i--) {
                    v->set(i, arg);
                    arg = pop();
                }
                v->set(0, arg);
            }
            ac_ = vec;
            NEXT1;
        }
        CASE(MAKE_VECTOR)
        {
            const Object n = pop();
            VM_ASSERT(n.isFixnum());
            ac_ = Object::makeVector(n.toFixnum(), ac_);
            NEXT1;
        }
        CASE(NOP)
        {
            NEXT;
        }
        CASE(NOT)
        {
            ac_ = ac_.isFalse() ? Object::True : Object::False;
            NEXT1;
        }
        CASE(NULL_P)
        {
            ac_ = ac_.isNil() ? Object::True : Object::False;
            NEXT1;
        }
        CASE(APPEND2)
        {
            const Object head = pop();
            if (head.isList()) {
                ac_ = Pair::append2(head, ac_);
            } else {
                callWrongTypeOfArgumentViolationAfter(this, "append", "list", L1(head));
            }
            NEXT1;
        }
        CASE(NUMBER_ADD)
        {
            const Object n = pop();
            // short cut for Fixnum. Benmarks tell me this is strongly required.
            if (n.isFixnum() && ac_.isFixnum()) {
                const int32_t val = n.toFixnum() + ac_.toFixnum();
                ac_ = Bignum::makeInteger(val);
            } else {
                const Object v = ac_;
                ac_ = Arithmetic::add(n, v);
                if (ac_.isFalse()) {
                    callWrongTypeOfArgumentViolationAfter(this, "+", "number", L2(n, v));
                }
            }
            NEXT1;
        }
        CASE(NUMBER_EQUAL)
        {
            const Object n = pop();
            // short cut for Fixnum. Benchmarks tell me this is strongly required.
            if (n.isFixnum() && ac_.isFixnum()) {
                ac_ = Object::makeBool(n.toFixnum() == ac_.toFixnum());
            } else {
                if (n.isNumber() && ac_.isNumber()) {
                    ac_ = Object::makeBool(Arithmetic::eq(n, ac_));
                } else {
                    callWrongTypeOfArgumentViolationAfter(this, "=", "number", L2(n, ac_));
                }
            }
            NEXT1;
        }
        CASE(NUMBER_GE)
        {
            NUM_CMP_LOCAL(>=, >=, ge);
            NEXT1;
        }
        CASE(NUMBER_GT)
        {
            NUM_CMP_LOCAL(>, >, gt);
            NEXT1;
        }
        CASE(NUMBER_LE)
        {
            NUM_CMP_LOCAL(<=, <=, le);
            NEXT1;
        }
        CASE(NUMBER_LT)
        {
            NUM_CMP_LOCAL(<, <, lt);
            NEXT1;
        }
        CASE(NUMBER_MUL)
        {
            const Object n = pop();
            if (n.isFlonum()) {
                if (ac_.isFlonum()) {
                    ac_ = Flonum::mul(n.toFlonum(), ac_.toFlonum());
                    NEXT1;
                } else if (Arithmetic::isRealValued(ac_)) {
                    ac_ = Object::makeFlonum(n.toFlonum()->value() * Arithmetic::realToDouble(ac_));
                    NEXT1;
                }
            }
            if (ac_.isFlonum()) {
                if (Arithmetic::isRealValued(n)) {
                    ac_ = Object::makeFlonum(ac_.toFlonum()->value() * Arithmetic::realToDouble(n));
                    NEXT1;
                }
            }

            ac_ = Arithmetic::mul(n, ac_);
            if (ac_.isFalse()) {
                callAssertionViolationAfter(this, "*", "wrong type arguments", L2(n, ac_));
            }
            NEXT1;
        }
        CASE(NUMBER_DIV)
        {
            bool isDiv0Error = false;
            const Object n = pop();
            ac_ = Arithmetic::div(n, ac_, isDiv0Error);
            if (isDiv0Error) {
                callAssertionViolationAfter(this, "/", "division by zero", L2(n, ac_));
            } else if (ac_.isFalse()) {
                callWrongTypeOfArgumentViolationAfter(this, "/", "number", L2(n, ac_));
            }
            NEXT1;
        }
        CASE(NUMBER_SUB)
        {
            const Object n = pop();
            // short cut for Fixnum. Benmarks tell me this is strongly required.
            if (n.isFixnum() && ac_.isFixnum()) {
                const int32_t val = n.toFixnum() - ac_.toFixnum();
                ac_ = Bignum::makeInteger(val);
            } else {
                ac_ = Arithmetic::sub(n, ac_);
                if (ac_.isFalse()) {
                    callWrongTypeOfArgumentViolationAfter(this, "-", "number", L2(n, ac_));
                }
            }
            NEXT1;
        }
        CASE(NUMBER_SUB_PUSH)
        {
            asm volatile(" \t # -- NUMBER_SUB_PUSH start");
            const Object n = pop();
            // short cut for Fixnum. Benmarks tell me this is strongly required.
            if (n.isFixnum() && ac_.isFixnum()) {
                const int32_t val = n.toFixnum() - ac_.toFixnum();
                ac_ = Bignum::makeInteger(val);
            } else {
                ac_ = Arithmetic::sub(n, ac_);
            }
            if (ac_.isFalse()) {
                callWrongTypeOfArgumentViolationAfter(this, "-", "number", L2(n, ac_));
            }
            push(ac_);
            asm volatile(" \t # -- NUMBER_END_PUSH start");
            NEXT1;
        }
        CASE(NUMBER_ADD_PUSH)
        {
            const Object n = pop();
            // short cut for Fixnum. Benmarks tell me this is strongly required.
            if (n.isFixnum() && ac_.isFixnum()) {
                const int32_t val = n.toFixnum() + ac_.toFixnum();
                ac_ = Bignum::makeInteger(val);
            } else {
                ac_ = Arithmetic::add(n, ac_);
                if (ac_.isFalse()) {
                    callWrongTypeOfArgumentViolationAfter(this, "-", "number", L2(n, ac_));
                    NEXT1;
                }
            }
            push(ac_);
            NEXT1;
        }
        CASE(PAIR_P)
        {
            ac_ = Object::makeBool(ac_.isPair());
            NEXT1;
        }
        CASE(READ)
        {
            bool errorOccured = false;
            TextualInputPort* inputPort = NULL;
            if (ac_.isNil()) {
                inputPort = currentInputPort_.toTextualInputPort();
            } else {
                if (ac_.isTextualInputPort()) {
                    inputPort = ac_.toTextualInputPort();
                } else if (ac_.isTextualInputOutputPort()) {
                    inputPort = ac_.toTextualInputOutputPort();
                } else {
                    callAssertionViolationAfter(this, "read", "textual input port required", L1(ac_));
                    NEXT1;
                }
            }
            TRY_WITHOUT_DSTR
                ac_ = inputPort->getDatum(errorOccured);
                if (errorOccured) {
                    callLexicalAndIOReadAfter(this, "read", inputPort->error());
                }
            CATCH(ioError)
                ioError.arg1 = (ac_.isNil()) ? currentInputPort_ : ac_;
                ioError.who = "read";
                callIOErrorAfter(this, ioError);
                NEXT1;
            END_TRY
            NEXT1;
        }
        CASE(READ_CHAR)
        {
            TextualInputPort* inputPort = NULL;
            if (ac_.isNil()) {
                inputPort = currentInputPort_.toTextualInputPort();
            } else {
                if (ac_.isTextualInputPort()) {
                    inputPort = ac_.toTextualInputPort();
                } else if (ac_.isTextualInputOutputPort()) {
                    inputPort = ac_.toTextualInputOutputPort();
                } else {
                    callAssertionViolationAfter(this, "read", "textual input port required", L1(ac_));
                    NEXT1;
                }
            }
            TRY_WITHOUT_DSTR
                const ucs4char c = inputPort->getChar();
                ac_= c == EOF ? Object::Eof : Object::makeChar(c);
            CATCH(ioError)
                ioError.arg1 = (ac_.isNil()) ? currentInputPort_ : ac_;
                ioError.who = "read-char";
                callIOErrorAfter(this, ioError);
                NEXT1;
            END_TRY
            NEXT1;
        }
        CASE(REDUCE)
        {
            const Object n = fetchOperand();
            VM_ASSERT(n.isFixnum());
            sp_ = fp_ + n.toFixnum();;
            NEXT;
        }
        CASE(REFER_FREE)
        {
            asm volatile(" \t # -- REFER_FREE start");
            operand = fetchOperand();
            VM_ASSERT(operand.isFixnum());
            ac_ = referFree(operand);
            asm volatile(" \t # -- REFER_FREE end");
            NEXT1;
        }
        CASE(REFER_FREE_PUSH)
        {
            push(referFree(fetchOperand()));
            NEXT;
        }
        CASE(REFER_FREE_CALL)
        {
            ac_ = referFree(fetchOperand());
            operand = fetchOperand();
            callOp(operand);
            NEXT;
        }
        CASE(REFER_GLOBAL)
        {
            asm volatile(" \t # -- REFER_GLOBAL start");
            const Object id = fetchOperand();
            if (id.isGloc()) {
                ac_ = id.toGloc()->value();
            } else {
                const Object val = nameSpace->ref(id, notFound_);
                if (val == notFound_) {
                    callUndefinedViolationAfter(this,
                                                "eval",
                                                "unbound variable",
                                                // R6RS mode requires demangle of symbol.
                                                L1(unGenSym(id)));
                } else {
                    ac_ = val.toGloc()->value();
                    *(pc_ - 1) = val;
                }
            }
            asm volatile(" \t # -- REFER_GLOBAL end");
            NEXT1;
        }
        CASE(REFER_GLOBAL_PUSH)
        {
            const Object id = fetchOperand();
            if (id.isGloc()) {
                ac_ = id.toGloc()->value();
            } else {
                const Object val = nameSpace->ref(id, notFound_);
                if (val == notFound_) {
                    callAssertionViolationAfter(this,
                                                "eval",
                                                "unbound variable",
                                                // R6RS mode requires demangle of symbol.
                                                L1(unGenSym(id)));
                } else {
                    ac_ = val.toGloc()->value();
                    *(pc_ - 1) = val;
                }
            }
            push(ac_);
            NEXT1;
        }
        CASE(REFER_GLOBAL_CALL)
        {
            const Object id = fetchOperand();
            if (id.isGloc()) {
                ac_ = id.toGloc()->value();
            } else {
                const Object val = nameSpace->ref(id, notFound_);
                if (val == notFound_) {
                    callAssertionViolationAfter(this,
                                                "eval",
                                                "unbound variable",
                                                L1(unGenSym(id)));
                    NEXT1; // for error handling
                } else {
                    ac_ = val.toGloc()->value();
                    *(pc_ - 1) = val;
                }
            }
            operand = fetchOperand();
            callOp(operand);
            NEXT;
        }
        CASE(REFER_LOCAL)
        {
            asm volatile("# -- REFER_LOCAL start");
            operand = fetchOperand();
            VM_ASSERT(operand.isFixnum());
            ac_ = referLocal(operand.toFixnum());
            asm volatile("# -- REFER_LOCAL end");
            NEXT1;
        }
        CASE(REFER_LOCAL_CALL)
        {
            operand = fetchOperand();
            VM_ASSERT(operand.isFixnum());
            ac_ = referLocal(operand.toFixnum());
            operand = fetchOperand();
            callOp(operand);
            NEXT;
        }
        // LOCAL_CALL is lighter than CALL
        // We can omit checking closure type and arguments length.
        CASE(LOCAL_CALL)
        {
            VM_ASSERT(ac_.isClosure());
            const Closure* const c = ac_.toClosure();
            if (c->maxStack + sp_ >= stackEnd_) {
//                printf("CALL: stack expansion\n");
                expandStack(stackSize_ / 10);
            }
            COUNT_CALL(ac_);
            const Object argLength = fetchOperand();
            VM_ASSERT(argLength.isFixnum());
            dc_ = ac_;
            cl_ = ac_;
            pc_ = c->pc;
            fp_ = sp_ - argLength.toFixnum();
            NEXT;
        }
        CASE(LOCAL_TAIL_CALL)
        {
            const Object depth = fetchOperand();
            VM_ASSERT(depth.isFixnum());

            const Object diff = fetchOperand();
            VM_ASSERT(diff.isFixnum());
            sp_ = shiftArgsToBottom(sp_, depth.toFixnum(), diff.toFixnum());

            VM_ASSERT(ac_.isClosure());
            const Closure* const c = ac_.toClosure();
            if (c->maxStack + sp_ >= stackEnd_) {
//                printf("CALL: stack expansion\n");
                expandStack(stackSize_ / 10);
            }
            COUNT_CALL(ac_);
            const Object argLength = depth;
            dc_ = ac_;
            cl_ = ac_;
            pc_ = c->pc;
            fp_ = sp_ - argLength.toFixnum();
            NEXT;
        }
        CASE(REFER_LOCAL_PUSH_CONSTANT)
        {
            const Object index = fetchOperand();
            MOSH_ASSERT(index.isFixnum());
            push(referLocal(index.toFixnum()));
            ac_= fetchOperand();
            NEXT1;
        }
        // appears on typical named let loop
        CASE(REFER_LOCAL_BRANCH_NOT_NULL)
        {
            const Object i = fetchOperand();
            MOSH_ASSERT(i.isFixnum());
            ac_ = Object::makeBool(referLocal(i.toFixnum()).isNil());
            BRANCH_ON_FALSE;
            NEXT;
        }
        // appears on tak
        CASE(REFER_LOCAL_BRANCH_NOT_LT)
        {
            const Object i = fetchOperand();
            MOSH_ASSERT(i.isFixnum());
            ac_ = referLocal(i.toFixnum());
            NUM_CMP_LOCAL(<, <, lt);
            BRANCH_ON_FALSE;
            NEXT;
        }
        // appears on fib
        CASE(REFER_LOCAL_PUSH_CONSTANT_BRANCH_NOT_LE)
        {
            const Object i = fetchOperand();
            MOSH_ASSERT(i.isFixnum());
            // we can omit "PUSH" insruction
            ac_ = fetchOperand();
            NUM_CMP(<=, <=, le, referLocal(i.toFixnum()));
            BRANCH_ON_FALSE;
            NEXT;
        }
        CASE(REFER_LOCAL_PUSH_CONSTANT_BRANCH_NOT_GE)
        {
            const Object i = fetchOperand();
            MOSH_ASSERT(i.isFixnum());
            // we can omit "PUSH" insruction
            ac_ = fetchOperand();
            NUM_CMP(>=, >=, ge, referLocal(i.toFixnum()));
            BRANCH_ON_FALSE;
            NEXT;
        }
        // appears on named let loop
        CASE(REFER_LOCAL_PUSH_CONSTANT_BRANCH_NOT_NUMBER_EQUAL)
        {
            const Object i = fetchOperand();
            MOSH_ASSERT(i.isFixnum());
            // we can omit "PUSH" insruction
            ac_ = fetchOperand();
            NUM_CMP(==, =, eq, referLocal(i.toFixnum()));
            BRANCH_ON_FALSE;
            NEXT;
        }
        CASE(REFER_LOCAL_PUSH)
        {
            const Object n = fetchOperand();
            VM_ASSERT(n.isFixnum());
            push(referLocal(n.toFixnum()));
            NEXT;
        }
        CASE(RESTORE_CONTINUATION)
        {
            // Stores arguments of the continuation to values registers.
            const Object argumentsLength = fetchOperand();
            VM_ASSERT(argumentsLength.isFixnum());
            const int num = argumentsLength.toFixnum();
            if (num > maxNumValues_ + 1) {
                callAssertionViolationAfter(this, "values", "too many values", Pair::list1(argumentsLength));
            }
            numValues_ = num;
            if (num != 0) {
                for (int i = 0; i < num - 1; i++) {
                    values_[i] = index(sp_, num - i - 2);
                }
                ac_ = index(sp_, num -  1);
            }

            // Restore the stack
            const Object stack = fetchOperand();
            sp_ = stack_ + stack.toStack()->restore(stack_);

            // Shift unnecessary stack
            const int depth = 0;

            const Object diffObject = fetchOperand();
            VM_ASSERT(diffObject.isFixnum());
            const int diff  = diffObject.toFixnum();
            sp_ = shiftArgsToBottom(sp_, depth, diff);
            operand = Object::makeFixnum(0);
            goto return_entry;
            NEXT;
        }
//         CASE(NUMBER_ADD_RETURN)
//         {
//             const Object n = pop();
//             // short cut for Fixnum. Benmarks tell me this is strongly required.
//             if (n.isFixnum() && ac_.isFixnum()) {
//                 const int32_t val = n.toFixnum() + ac_.toFixnum();
//                 ac_ = Bignum::makeInteger(val);
//             } else {
//                 ac_ = Arithmetic::add(n, ac_);
//             }
//             operand = fetchOperand();
//             goto return_entry;
//         }
        CASE(RETURN)
        {
            asm volatile(" \t # -- RETURN start");
            operand = fetchOperand();
        return_entry:
            VM_ASSERT(operand.isFixnum());
            Object* const sp = sp_ - operand.toFixnum();

            const Object fpObject = index(sp, 0);
//            VM_ASSERT(fpObject.isObjectPointer());
            fp_ = fpObject.toObjectPointer();

            cl_ = index(sp, 1);
            if (!cl_.isProcedure()) {
                VM_LOG1("cl=<~a>", cl_);
            }
            VM_ASSERT(cl_.isProcedure());

            dc_ = index(sp, 2);
            VM_ASSERT(dc_.isProcedure());

            const Object pcObject = index(sp, 3);
//            VM_ASSERT(pcObject.isObjectPointer());
            pc_ = pcObject.toObjectPointer();

            sp_ = sp - 4;
            asm volatile(" \t # --  RETURN end");
            NEXT;
        }
        CASE(SET_CAR)
        {
            const Object p = pop();
            if (!p.isPair()) {
                callAssertionViolationAfter(this, "set-car!", "pair required", Pair::list1(p));
                NEXT1;
            }

            p.car() = ac_;
            ac_ = Object::Undef;
            NEXT1;
        }
        CASE(SET_CDR)
        {
            const Object p = pop();
            if (!p.isPair()) {
                callAssertionViolationAfter(this, "set-cdr!", "pair required", Pair::list1(p));
                NEXT1;
            }
            p.cdr() = ac_;
            ac_ = Object::Undef;
            NEXT1;
        }
        //---------------------------- SHIFTJ -----------------------------
        //
        // SHIFT for embedded jump which appears in named let optimization.
        //   Two things happens.
        //   1. SHIFT the stack (same as SHIFT operation)
        //   2. Restore fp and c registers.
        //      This is necessary for jump which is across let or closure boundary.
        //      new-fp => new-sp - arg-length
        //
        CASE(SHIFTJ)
        {
            const Object depthObject = fetchOperand();
            VM_ASSERT(depthObject.isFixnum());

            const int depth = depthObject.toFixnum();

            const Object diffObject = fetchOperand();
            VM_ASSERT(diffObject.isFixnum());
            const int diff  = diffObject.toFixnum();
            sp_ = shiftArgsToBottom(sp_, depth, diff);
            fp_ = sp_ - depth;

            const Object displayCount = fetchOperand();
            VM_ASSERT(displayCount.isFixnum());
            for (int i = displayCount.toFixnum(); i > 0; i--) {
                dc_ = dc_.toClosure()->prev;
            }
            VM_ASSERT(dc_.isClosure());
            NEXT;
        }
        // (SHIFT) instruction is deprecated
        CASE(SHIFT)
        {
            MOSH_FATAL(false);
        }
        CASE(SHIFT_CALL)
        {
<<<<<<< HEAD
            const Object depthObject = fetchOperand();
            const Object diffObject = fetchOperand();

            VM_ASSERT(depthObject.isFixnum());
            MOSH_ASSERT(diffObject.isFixnum());
            const int depth = depthObject.toFixnum();
            const int diff  = diffObject.toFixnum();
            sp_ = shiftArgsToBottom(sp_, depth, diff);
            operand = fetchOperand();
            callOp(operand);
            NEXT;
=======
            MOSH_FATAL(false);
>>>>>>> f658854e
        }
        CASE(SYMBOL_P)
        {
            ac_ = Object::makeBool(ac_.isSymbol());
            NEXT1;
        }
        CASE(TEST)
        {
        test_entry:
            if (ac_.isFalse()) {
                const Object skipSize = fetchOperand();
                MOSH_ASSERT(skipSize.isFixnum());
                skip(skipSize.toFixnum() - 1);
            } else {
                pc_++;
            }
            NEXT;
        }
        CASE(NOT_TEST)
        {
            ac_ = ac_.isFalse() ? Object::True : Object::False;
            goto test_entry;
        }
        // Branch on not eq?
        CASE(BRANCH_NOT_EQ)
        {
            ac_ = Object::makeBool(pop().eq(ac_));
            BRANCH_ON_FALSE;
            NEXT;
        }
        // Branch on not eqv?
        CASE(BRANCH_NOT_EQV)
        {
            ac_ = Object::makeBool(eqv(pop(), ac_));
            BRANCH_ON_FALSE;
            NEXT;
        }
        // Branch on not equal?
        CASE(BRANCH_NOT_EQUAL)
        {
            Equal e;
            ac_ = Object::makeBool(e.equal(pop(), ac_));
            BRANCH_ON_FALSE;
            NEXT;
        }
        // Branch on not less than or equal
        CASE(BRANCH_NOT_LE)
        {
            NUM_CMP_LOCAL(<=, <=, le);
            BRANCH_ON_FALSE;
            NEXT;
        }
        // Branch on not less than
        CASE(BRANCH_NOT_LT)
        {
            asm volatile(" \t # -- BRANCH_NOT_LT start");
            NUM_CMP_LOCAL(<, <, lt);
            BRANCH_ON_FALSE;
            asm volatile(" \t # -- BRANCH_NOT_LT end");
            NEXT;
        }
        // Branch on not greater than or equal
        CASE(BRANCH_NOT_GE)
        {
            NUM_CMP_LOCAL(>=, >=, ge);
            BRANCH_ON_FALSE;
            NEXT;
        }
        // Branch on not greater than
        CASE(BRANCH_NOT_GT)
        {
            NUM_CMP_LOCAL(>, >, gt);
            BRANCH_ON_FALSE;
            NEXT;
        }
        // Branch on not number equal
        CASE(BRANCH_NOT_NUMBER_EQUAL)
        {
            NUM_CMP_LOCAL(==, =, eq);
            BRANCH_ON_FALSE;
            NEXT;
        }
        // Branch on not null
        CASE(BRANCH_NOT_NULL)
        {
            asm volatile(" \t # -- Branch on not null start");
            ac_ = Object::makeBool(ac_.isNil());
            BRANCH_ON_FALSE;
            asm volatile(" \t # -- end");
            NEXT;
        }
        CASE(UNDEF)
        {
            ac_ = Object::Undef;
            NEXT1;
        }
        CASE(VECTOR_LENGTH)
        {
            ac_ = Object::makeFixnum(ac_.toVector()->length());
            NEXT1;
        }
        CASE(VECTOR_P)
        {
            ac_ = Object::makeBool(ac_.isVector());
            NEXT1;
        }
//         CASE(REFER_LOCAL_VECTOR_REF)
//         {
//             const Object n = fetchOperand();
//             MOSH_ASSERT(n.isFixnum());
//             ac_ = referLocal(n.toFixnum());
//             // *** Fall Through ***
//         }

        CASE(VECTOR_REF)
        {
            const Object obj = pop();
            if (obj.isVector()) {
                if (ac_.isFixnum()) {
                    const int index = ac_.toFixnum();
                    Vector* const v = obj.toVector();
                    if (v->isValidIndex(index)) {
                        ac_ = v->ref(index);
                    } else {
                        callAssertionViolationAfter(this,
                                                    "vector-ref",
                                                    "index out of range",
                                                    L1(ac_));
                    }
                } else {
<<<<<<< HEAD
                    raiseVectorInvalidIndexError(0);
=======
                    callAssertionViolationAfter(this,
                                                "vector-ref",
                                                "index exact integer required but got ",
                                                L1(ac_));
>>>>>>> f658854e
                }
            } else {
                raiseVectorRequiredError(0, obj);
            }
            NEXT1;
        }
        CASE(SIMPLE_STRUCT_REF)
        {
            const Object obj = pop();
            if (obj.isSimpleStruct()) {
                MOSH_ASSERT(ac_.isFixnum());
                const int index = ac_.toFixnum();
                SimpleStruct* const s = obj.toSimpleStruct();
                if (s->isValidIndex(index)) {
                    ac_ = s->ref(index);
                } else {
                    callAssertionViolationAfter(this,
                                                "simple-struct-ref",
                                                "index out of range",
                                                L1(ac_));
                }
            } else {
                callAssertionViolationAfter(this,
                                            "simple-struct-ref",
                                            "simple-struct required",
                                            L1(obj));
            }
            NEXT1;
        }
//         CASE(VECTOR_REF_PUSH)
//         {
//             const Object v = pop();
//             MOSH_ASSERT(ac_.isFixnum());
//             if (v.isVector()) {
//                 ac_ = v.toVector()->ref(ac_.toFixnum());
//             } else {
//                 callAssertionViolationAfter("vector-ref",
//                                             "vector required",
//                                             L1(v));
//             }
//             push(ac_);
//             NEXT1;
//         }
//         CASE(PUSH_CONSTANT_VECTOR_SET)
//         {
//             push(ac_);
//             ac_ = fetchOperand();
//             goto vector_set_entry;
//         }
//         CASE(REFER_LOCAL_VECTOR_SET)
//         {
//             const Object n = fetchOperand();
//             MOSH_ASSERT(n.isFixnum());
//             ac_ = referLocal(n.toFixnum());
//             // *** Fall Through ***
//         }
        CASE(VECTOR_SET)
        {
            const Object n = pop();
            const Object obj = pop();
            if (obj.isVector()) {
                if (n.isFixnum()) {
                    const int index = n.toFixnum();
                    Vector* const v = obj.toVector();
                    if (v->isValidIndex(index)) {
                        v->set(index, ac_);
                        ac_ = Object::Undef;
                    } else {
                        callAssertionViolationAfter(this,
                                                    "vector-set!",
                                                    "index out of range",
                                                    L1(n));
                    }
                } else {
                    callAssertionViolationAfter(this,
                                                "vector-set!",
                                                "index, number required",
                                                L1(n));

                }
            } else {
                callAssertionViolationAfter(this,
                                            "vector-set!",
                                            "vector required",
                                            L1(obj));
            }
            NEXT1;
        }
        CASE(VALUES)
        {
            //  values stack layout
            //    (value 'a 'b 'c 'd)
            //    ==>
            //    =====
            //      a
            //    =====
            //      b
            //    =====
            //      c    [ac_] = d
            //    =====
            //  values are stored in [valuez vector] and [a-reg] like following.
            //  #(b c d)
            //  [ac_] = a
            const Object numObject = fetchOperand();
            MOSH_ASSERT(numObject.isFixnum());
            const int num = numObject.toFixnum();
            if (num > maxNumValues_ + 1) {
                callAssertionViolationAfter(this, "values", "too many values", Pair::list1(Object::makeFixnum(num)));
            } else {
                numValues_ = num;
                if (num >= 0) {
                    for (int i = num - 1; i > 0; i--) {
                        values_[i - 1] = ac_;
                        ac_ = index(sp_, num - i - 1);
                    }
                }

                if (numValues_ > 1) {
                    sp_ =  sp_ - (numValues_ - 1);
                } else {
                    // there's no need to push
                }
            }
            if (num == 0) {
                ac_ = Object::Undef;
            }
            NEXT;
        }
        CASE(RECEIVE)
        {
            const Object reqargsObject = fetchOperand();
            const Object optargObject = fetchOperand();
            MOSH_ASSERT(reqargsObject.isFixnum());
            const int reqargs = reqargsObject.toFixnum();
            MOSH_ASSERT(optargObject.isFixnum());
            const int optarg  = optargObject.toFixnum();
            if (numValues_ < reqargs) {
                callAssertionViolationAfter(this,
                                            "receive",
                                            "received fewer values than expected",
                                            L2(Object::makeFixnum(numValues_),
                                               Object::makeFixnum(reqargs)));
                NEXT;
            } else if (optarg == 0 && numValues_ > reqargs) {
                callAssertionViolationAfter(this,
                                            "receive",
                                            "received more values than expected",
                                            L2(Object::makeFixnum(numValues_),
                                               Object::makeFixnum(reqargs)));
                NEXT;
            }
            // (receive (a b c) ...)
            if (optarg == 0) {
                if (reqargs > 0) {
                    push(ac_);
                }
                for (int i = 0; i < reqargs - 1; i++) {
                    push(values_[i]);
                }
            // (receive a ...)
            } else if (reqargs == 0) {

                Object ret = numValues_ == 0 ? Object::Nil : Pair::list1(ac_);
                for (int i = 0; i < numValues_ - 1; i++) {
                    ret = Pair::appendD(ret, Pair::list1(values_[i]));
                }
                push(ret);
            // (receive (a b . c) ...)
            } else {
                Object ret = Object::Nil;
                push(ac_);
                for (int i = 0; i < numValues_ - 1; i++) {
                    if (i < reqargs - 1) {
                        push(values_[i]);
                    } else {
                        ret = Pair::appendD(ret, Pair::list1(values_[i]));
                    }
                }
                push(ret);
            }
            NEXT1;
        }
        CASE(COMPILE_ERROR)
        {
            const Object who = fetchOperand();
            const Object message = fetchOperand();
            const Object irritants = fetchOperand();
            callAssertionViolationAfter(this, who, message, irritants);
            NEXT;
        }
        CASE(UNFIXED_JUMP)
        {
            callAssertionViolationAfter(this, "UNFIXED_JUMP", "bug of VM");
            NEXT;
        }
        CASE(STOP)
        {
            printf("STOP for debug\n");
            exit(-1);
        }
        CASE(DYNAMIC_WINDERS)
        {
            ac_ = dynamicWinders();
            NEXT1;
        }
        DEFAULT
        {
            callAssertionViolationAfter(this, "VM", "unknown instruction, bug of VM");
            NEXT;
        }
        } // SWITCH
    }
}
<|MERGE_RESOLUTION|>--- conflicted
+++ resolved
@@ -1066,21 +1066,7 @@
         }
         CASE(SHIFT_CALL)
         {
-<<<<<<< HEAD
-            const Object depthObject = fetchOperand();
-            const Object diffObject = fetchOperand();
-
-            VM_ASSERT(depthObject.isFixnum());
-            MOSH_ASSERT(diffObject.isFixnum());
-            const int depth = depthObject.toFixnum();
-            const int diff  = diffObject.toFixnum();
-            sp_ = shiftArgsToBottom(sp_, depth, diff);
-            operand = fetchOperand();
-            callOp(operand);
-            NEXT;
-=======
             MOSH_FATAL(false);
->>>>>>> f658854e
         }
         CASE(SYMBOL_P)
         {
@@ -1211,14 +1197,7 @@
                                                     L1(ac_));
                     }
                 } else {
-<<<<<<< HEAD
                     raiseVectorInvalidIndexError(0);
-=======
-                    callAssertionViolationAfter(this,
-                                                "vector-ref",
-                                                "index exact integer required but got ",
-                                                L1(ac_));
->>>>>>> f658854e
                 }
             } else {
                 raiseVectorRequiredError(0, obj);
