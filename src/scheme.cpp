--- conflicted
+++ resolved
@@ -124,13 +124,8 @@
 
 void mosh_init()
 {
-    uint64_t s1 = MonAPI::Date::nowInMsec();
     // MOSH_GENSYM_PREFIX and equal? need this.
-<<<<<<< HEAD
-    srandom((unsigned int)time(NULL));
-=======
     srandom(time(NULL));
-    uint64_t s2 = MonAPI::Date::nowInMsec();
 #ifdef MONA
 #if 0
     const char* MAP_FILE_PATH = "/APPS/MOSH.APP/MOSH.MAP";
@@ -142,8 +137,6 @@
     }
 #endif
 #endif // MONA
-    uint64_t s3 = MonAPI::Date::nowInMsec();
->>>>>>> 8ae9a3d0
 #ifdef USE_BOEHM_GC
     GC_INIT();
 #ifdef _WIN32
@@ -154,7 +147,6 @@
     // Since GNU MP mpz makes many many "false pointer",
     // we allocate gmp buffers by malloc not GC_malloc.
     // Allocated memory are freed on Bignum's destructor.
-    uint64_t s4 = MonAPI::Date::nowInMsec();
 #ifndef MONA
     mp_set_memory_functions(gmp_alloc, gmp_realloc, gmp_free);
 #endif
@@ -174,9 +166,7 @@
 #ifdef _MSC_VER
     ::SetConsoleCtrlHandler(handler, TRUE);
 #endif
-    uint64_t s5 = MonAPI::Date::nowInMsec();
     initOSConstants();
-    uint64_t s6 = MonAPI::Date::nowInMsec();
 
 //     // psyntax pre-compilation requires MOSH_GENSYM_PREFIX
 //     if (NULL == getEnv(UC("MOSH_GENSYM_PREFIX"))) {
@@ -186,7 +176,6 @@
 // //        printf("[%c]", prefix);
 //         setEnv(UC("MOSH_GENSYM_PREFIX"), &prefix);
 //     }
-    logprintf("init %d %d %d %d %d\n", (int)(s2 - s1), (int)(s3 -s2), (int)(s4 - s3), (int)(s5 - s4), (int)(s6 - s5));
 
 }
 
