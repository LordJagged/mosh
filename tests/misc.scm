--- conflicted
+++ resolved
@@ -81,11 +81,10 @@
 (test-eq #f (string->number ""))
 (test-eq 1  (expt -1 (/ 4 2)))
 
-<<<<<<< HEAD
 (test-error assertion-violation? (char=? #\x))
-=======
+
+;; Issue 213
 (test-error assertion-violation? (apply + 1))
->>>>>>> cfe099a0
 
 (let ([port (open-string-input-port "\"hige\"hage")])
   (test-equal "hige" (read port))
