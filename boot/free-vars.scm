(define-free-vars
  (number? number?)
  (cons cons)
  (cons* cons*)
  (car car)
  (cdr cdr)
  (null? null?)
  (set-car! set-car!)
  (set-cdr! set-cdr!)
  (sys-display display)
  (rxmatch rxmatch)
  (regexp? regexp?)
  (regexp->string regexp->string)
  (rxmatch-start rxmatch-start)
  (rxmatch-end rxmatch-end)
  (rxmatch-after rxmatch-after)
  (rxmatch-before rxmatch-before)
  (rxmatch-substring rxmatch-substring)
  (make-string make-string)
  (string-set! string-set!)
  (string-length string-length)
  (string->symbol string->symbol)
  (string->number string->number)
  (string-append string-append)
  (string-split string-split)
  (string string)
  (number->string number->string)
  (reverse reverse)
  (eof-object? eof-object?)
  (read-char read-char)
  peek-char
  (char=? char=?)
  (string? string?)
  (get-environment-variable sys-getenv)
  get-environment-variables
  (equal? equal?)
  (open-string-input-port open-input-string)
  (open-output-string open-output-string)
  (sys-port-seek port-seek)
;  (open-output-file open-output-file)
  (close-output-port close-output-port)
  (digit->integer digit->integer)
  (get-remaining-input-string get-remaining-input-string)
  (directory-list sys-readdir)
  (file-exists? file-exists?)
  delete-file
  (get-output-string get-output-string)
  (string->regexp string->regexp)
  (char->integer char->integer)
  (integer->char integer->char)
  (format format)
  (current-input-port current-input-port)
  (current-output-port current-output-port)
  (set-current-input-port! current-input-port)
  (set-current-output-port! current-output-port)
  (char? char?)
  (write write)
  (gensym gensym)
  (string=? string=?)
  (caaaar caaaar)
  (caaadr caaadr)
  (caaar caaar)
  (caadar caadar)
  (caaddr caaddr)
  (caadr caadr)
  (caar caar)
  (cadaar cadaar)
  (cadadr cadadr)
  (cadar cadar)
  (caddar caddar)
  (cadddr cadddr)
  (caddr caddr)
  (cadr cadr)
  (cdaaar cdaaar)
  (cdaadr cdaadr)
  (cdaar cdaar)
  (cdadar cdadar)
  (cdaddr cdaddr)
  (cdadr cdadr)
  (cdar cdar)
  (cddaar cddaar)
  (cddadr cddadr)
  (cddar cddar)
  (cdddar cdddar)
  (cddddr cddddr)
  (cdddr cdddr)
  (cddr cddr)
  symbol=?
  boolean=?
  (vector? vector?)
  (list? list?)
  (list list)
  (memq memq)
  (eq? eq?)
  (eqv? eqv?)
  (member member)
  (boolean? boolean?)
  (symbol->string symbol->string)
  (string-ref string-ref)
;  (error error)
;  (assertion-violation error)
  (get-timeofday (lambda () (receive (a b) (sys-gettimeofday) (cons a b))))
  (make-eq-hashtable (lambda a (make-hash-table 'eq?)))
  (make-eqv-hashtable (lambda a (make-hash-table 'eqv?)))
  (hashtable-set! hash-table-put!)
  (hashtable-ref hash-table-get)
  (hashtable-keys hash-table-keys)
  string-hash
  eqv-hash
  string-ci-hash
  symbol-hash
  equal-hash
  (eq-hashtable-copy eq-hashtable-copy)
  (current-error-port current-error-port)
  values
  (vm/apply vm/apply)
  (pair? pair?)
  (make-custom-binary-input-port (lambda (id read! get-position set-position! close) (display "make-custom-binary-input-port not implemented")))
  (make-custom-binary-output-port (lambda (id write! get-position set-position! close) (display "make-custom-binary-output-port not implemented")))
  (make-custom-textual-input-port (lambda (id read! get-position set-position! close) (display "make-custom-textual-input-port not implemented")))
  (make-custom-textual-output-port (lambda (id write! get-position set-position! close) (display "make-custom-textual-output-port not implemented")))
  get-u8
  put-u8
  put-string
  flush-output-port
  output-port-buffer-mode
  bytevector-u8-set!
  port-has-port-position?
  port-has-set-port-position!?
  port-position
  set-port-position!
  get-bytevector-n!
  get-bytevector-some
  get-bytevector-all
  transcoded-port
  latin-1-codec
  utf-8-codec
  utf-16-codec
  make-transcoder
  (eof-object (lambda () (if #f #f)))
  sys-open-bytevector-output-port
  sys-get-bytevector
  bytevector-length
  (standard-input-port standard-input-port)
  (standard-output-port standard-output-port)
  (standard-error-port standard-error-port)
  get-bytevector-n
  (open-file-output-port open-output-file)
  (open-file-input-port open-input-file)
;  (open-input-file open-input-file)
  (close-input-port close-input-port)
  (vector vector)
  (regexp-replace regexp-replace)
  (regexp-replace-all regexp-replace-all)
  (source-info (lambda (x) #f))
  (eval (lambda a (evaluate (car a))))
  eval-compiled
  (apply apply-proc)
  (assq assq)
  (assoc assoc)
  (assv assv)
  (exit exit)
  (macroexpand-1 pass1/macroexpand)
  (memv memv)
  (procedure? vector?)
  load
  (symbol? symbol?)
  (char<=? char<=?)
  (char<? char<?)
  (char>=? char>=?)
  (char>? char>?)
  read
  (vector->list vector->list)
  (set-source-info! (lambda e #f))
  call-process
  %get-closure-name
  (append append)
  (append2 append)
  (append! append!)
  (pass3/find-free pass3/find-free)
  (pass3/find-sets pass3/find-sets)
  (pass4/fixup-labels pass4/fixup-labels)
  (make-code-builder make-code-builder)
  (code-builder-put-extra1! code-builder-put-extra1!)
  (code-builder-put-extra2! code-builder-put-extra2!)
  (code-builder-put-extra3! code-builder-put-extra3!)
  (code-builder-put-extra4! code-builder-put-extra4!)
  (code-builder-put-extra5! code-builder-put-extra5!)
  (code-builder-append! code-builder-append!)
  (code-builder-emit code-builder-emit)
  (code-builder-put-insn-arg0! code-builder-put-insn-arg0!)
  (code-builder-put-insn-arg1! code-builder-put-insn-arg1!)
  (code-builder-put-insn-arg2! code-builder-put-insn-arg2!)
  (length length)
  (list->vector list->vector)
  (pass3/compile-refer pass3/compile-refer)
  (pass1/find-symbol-in-lvars pass1/find-symbol-in-lvars)
  ($label $label)
  ($local-ref $local-ref)
  (list-transpose+ (lambda ll
                     (define (map1 f l)
                       (if (null? l)
                           l
                           (cons (f (car l)) (map1 f (cdr l)))))
                     (define (map proc . ll)
                       (if (null? (car ll))
                           '()
                           (if (null? (cdr ll))
                               (map1 proc (car ll))
                               (let ((tetes (map1 car ll))
                                     (queues (map1 cdr ll)))
                                 (cons (apply proc tetes)
                                       (apply map (cons proc queues)))))))
                     (let loop ([lst ll]
                                [ret '()])
                       (cond
                        [(null? (car lst)) (reverse ret)]
                        [else
                         (loop (map cdr lst) (cons (map car lst) ret))]))))
  symbol-value
  set-symbol-value!
  make-hashtable
  hashtable?
  hashtable-size
  hashtable-delete!
  hashtable-contains?
  hashtable-copy
  hashtable-mutable?
  hashtable-clear!
  hashtable-keys
  hashtable-equivalence-function
  hashtable-hash-function
;;   (make-record-type-descriptor (lambda e 'make-record-type-descriptor-dummy))
;;   (make-record-constructor-descriptor (lambda e 'make-record-constructor-descriptor-dummy))
;;   record-predicate
;;   (record-constructor (lambda e 'record-constructor-dummy))
;;   (record-accessor (lambda e 'record-accessor-dummy))
;;   record-mutator
;;   record?
;;   record-rtd
;;   record-type-name
;;   record-type-parent
;;   record-type-uid
;;   record-type-generative?
;;   record-type-sealed?
;;   record-type-opaque?
;;   record-type-field-names
;;   record-field-mutable?
;;   record-type-descriptor?
;;   condition
;;   simple-conditions
;;   condition?
;;   condition-accessor
;;   condition-predicate
  throw
  (< <)
  (<= <=)
  (> >)
  (>= >=)
  (= =)
  (+ +)
  (- -)
  (* *)
  (/ /)
  (max max)
  (min min)
  get-char
  lookahead-char
  get-string-n
  get-string-n!
  get-string-all
  get-line
  get-datum
  bytevector?
  current-directory
  standard-library-path
  native-endianness
  make-bytevector
  make-bytevector
  bytevector-length
  bytevector=?
  bytevector-fill!
  bytevector-copy!
  bytevector-copy
  bytevector-u8-ref
  bytevector-u8-set!
  bytevector-s8-ref
  bytevector-s8-set!
  bytevector->u8-list
  u8-list->bytevector
  bytevector-u16-ref
  bytevector-s16-ref
  bytevector-u16-native-ref
  bytevector-s16-native-ref
  bytevector-u16-set!
  bytevector-s16-set!
  bytevector-u16-native-set!
  bytevector-s16-native-set!
  bytevector-u32-ref
  bytevector-s32-ref
  bytevector-u32-native-ref
  bytevector-s32-native-ref
  bytevector-u32-set!
  bytevector-s32-set!
  bytevector-u32-native-set!
  bytevector-s32-native-set!
  bytevector-u64-ref
  bytevector-s64-ref
  bytevector-u64-native-ref
  bytevector-s64-native-ref
  bytevector-u64-set!
  bytevector-s64-set!
  bytevector-u64-native-set!
  bytevector-s64-native-set!
  bytevector->string
  string->bytevector
  string->utf8
  utf8->string
  null-terminated-bytevector->string
  null-terminated-utf8->string
  string->utf16
  string->utf32
  utf16->string
  utf32->string
  close-port
  make-instruction
  make-compiler-instruction
  fasl-write
  fasl-read
  get-string-n
  rational?
  flonum?
  fixnum?
  bignum?
  fixnum-width
  least-fixnum
  greatest-fixnum
  make-rectangular
  real-part
  imag-part
  exact?
  inexact?
  exact
  inexact
  nan?
  infinite?
  finite?
  real->flonum
  fl=?
  fl<?
  fl>?
  fl>=?
  fl<=?
  flinteger?
  flzero?
  flpositive?
  flnegative?
  flodd?
  fleven?
  flfinite?
  flinfinite?
  flnan?
  flmax
  flmin
  fl+
  fl*
  fl-
  fl/
  flabs
  fldiv
  flmod
  fldiv0
  flmod0
  flnumerator
  fldenominator
  flfloor
  flceiling
  fltruncate
  flround
  flexp
  fllog
  flsin
  flcos
  fltan
  flasin
  flacos
  flatan
  flsqrt
  flexpt
  fixnum->flonum
  bitwise-not
  bitwise-and
  bitwise-ior
  bitwise-xor
  bitwise-bit-count
  bitwise-length
  bitwise-first-bit-set
  bitwise-arithmetic-shift-left
  bitwise-arithmetic-shift-right
  bitwise-arithmetic-shift
  complex?
  real?
  rational?
  integer?
  real-valued?
  rational-valued?
  integer-valued?
  fx=?
  fx>?
  fx<?
  fx>=?
  fx<=?
  fxzero?
  fxpositive?
  fxnegative?
  fxodd?
  fxeven?
  fxmax
  fxmin
  fx+
  fx*
  fx-
  fxdiv
  fxmod
  fxdiv0
  fxmod0
  fxnot
  fxand
  fxior
  fxxor
  fxif
  fxbit-count
  fxlength
  fxfirst-bit-set
  fxbit-set?
  fxcopy-bit
  fxbit-field
  fxcopy-bit-field
  fxarithmetic-shift
  fxarithmetic-shift-left
  fxarithmetic-shift-right
  fxrotate-bit-field
  fxreverse-bit-field
  bytevector-ieee-single-native-ref
  bytevector-ieee-single-ref
  bytevector-ieee-double-native-ref
  bytevector-ieee-double-ref
  bytevector-ieee-single-native-set!
  bytevector-ieee-single-set!
  bytevector-ieee-double-native-set!
  bytevector-ieee-double-set!
  even?
  odd?
  abs
  (div quotient)
  div0
  numerator
  denominator
  floor
  ceiling
  truncate
  round
  exp
  log
  sin
  cos
  tan
  asin
  acos
  sqrt
  magnitude
  angle
  atan
  expt
  make-polar
  string-copy
  vector-fill!
  ungensym
  (disasm (lambda (closure)
            (let ([code (vector-ref closure 0)]
                  [ht (make-hash-table)])
              (print code)
              (let loop ([i 0])
                (if (= i (vector-length code))
                    '()
                    (cond
                     [(eq? (vector-ref code i) 'LOCAL_JMP)
                      (let1 n (vector-ref code (+ i 1))
                        (hash-table-put! ht (+ i n 1) (format "<LABEL~a>" (+ i n 1)))
                        (vector-set! code (+ i 1) (format "<To~a>" (+ i n 1)))
                        (loop (+ i 2)))]
                     [(eq? (vector-ref code i) 'TEST)
                      (let1 n (vector-ref code (+ i 1))
                        (hash-table-put! ht (+ i n 1) (format "<LABEL~a>" (+ i n 1)))
                        (vector-set! code (+ i 1) (format "<To~a>" (+ i n 1)))
                        (loop (+ i 2)))]
                     [else
                      (loop (+ i 1))])))
              (let loop ([i 0])
                (if (= i (vector-length code))
                    '()
                    (begin
                      (when (hash-table-get ht i #f)
                        (format #t "~a " (hash-table-get ht i)))
                      (format #t "~a " (vector-ref code i))
                      (loop (+ i 1))))))))

  ;;     (disasm (lambda (closure)
  ;;               (for-each
  ;;                (lambda (c)
  ;;                  (format #t "~a " c))
  ;;               (vector->list (vector-ref closure 0)))))
  print-stack
  fast-equal?
  native-eol-style
  buffer-mode?
  microseconds
  local-tz-offset
  %fork
  %exec
  %waitpid
  %pipe
  %getpid
  current-directory
  set-current-directory!
  binary-port?
  input-port?
  port-eof?
  lookahead-u8
  open-bytevector-input-port
  ;; ffi
  %ffi-open
  %ffi-lookup
  %ffi-call
  %ffi-supported?
  %ffi-malloc
  %ffi-free
  %ffi-make-c-callback-trampoline
  %ffi-free-c-callback-trampoline
  host-os
  output-port?
  textual-port?
  port?
  port-transcoder
  native-transcoder
  put-bytevector
  put-char
  write-char
  transcoder-codec
  transcoder-eol-style
  transcoder-error-handling-mode
  ;; r5rs
  quotient
  remainder
  modulo
  ;; i/o
  open-file-input/output-port
  make-custom-binary-input/output-port
  make-custom-textual-input/output-port
  ;;
  put-datum
  (list-ref list-ref)
  (list-tail list-tail)
  time-usage
  mosh-executable-path

  ;; socket
  socket?
  socket-accept
  make-client-socket
  make-server-socket
  os-constant
  socket-recv
  socket-recv!
  socket-send
  socket-close
  socket-shutdown
  socket-port
  ;; mutliple vm
  make-vm
  vm-start!
  vm?
  vm-set-value!
  vm-join!
  main-vm?
  vm-self
  register
  whereis
  ;; condition-variable
  make-condition-variable
  condition-variable-wait!
  condition-variable-notify!
  condition-variable-notify-all!
  ;; mutex
  mutex?
  make-mutex
  mutex-lock!
  mutex-try-lock!
  mutex-unlock!

  make-vector
  vector-length
  vector-ref
  vector-set!

  ;; file system
  create-directory
  delete-directory
  rename-file
  create-symbolic-link
  file-directory?
  file-symbolic-link?
  file-regular?
  file-readable?
  file-executable?
  file-writable?
  file-size-in-bytes
  file-stat-mtime
  file-stat-atime
  file-stat-ctime

  ;; pointer
  pointer?
  pointer->integer
  integer->pointer ;; temp
  pointer-ref-c-uint8
  pointer-ref-c-uint16
  pointer-ref-c-uint32
  pointer-ref-c-uint64
  pointer-ref-c-int8
  pointer-ref-c-int16
  pointer-ref-c-int32
  pointer-ref-c-int64
  pointer-ref-c-signed-char
  pointer-ref-c-unsigned-char
  pointer-ref-c-signed-short
  pointer-ref-c-unsigned-short
  pointer-ref-c-signed-int
  pointer-ref-c-unsigned-int
  pointer-ref-c-signed-long
  pointer-ref-c-unsigned-long
  pointer-ref-c-signed-long-long
  pointer-ref-c-unsigned-long-long
  pointer-ref-c-float
  pointer-ref-c-double
  pointer-ref-c-pointer
  pointer-set-c-int8!
  pointer-set-c-int16!
  pointer-set-c-int32!
  pointer-set-c-int64!
  pointer-set-c-uint8!
  pointer-set-c-uint16!
  pointer-set-c-uint32!
  pointer-set-c-uint64!
  pointer-set-c-char!
  pointer-set-c-short!
  pointer-set-c-int!
  pointer-set-c-long!
  pointer-set-c-long-long!
  pointer-set-c-float!
  pointer-set-c-double!
  pointer-set-c-pointer!
  pointer-copy!
  bytevector-pointer
  shared-errno
  simple-struct?
  make-simple-struct
  simple-struct-ref
  simple-struct-set!
  simple-struct-name
  lookup-nongenerative-rtd
  nongenerative-rtd-set!
  ;; for faster psyntax.
  same-marks*?
  same-marks?
  id->real-label
  join-wraps
  gensym-prefix-set!

  ;; for dynamic-wind
  current-dynamic-winders

  ;; for nmosh
  sexp-map
  sexp-map/debug
  write/ss

  ;; for Mona
  %monapi-message-send
  %monapi-name-whereis

  socket-sslize!
  ssl-socket?
  ssl-supported?

  file->string
<<<<<<< HEAD
  pointer->object
  object->pointer
=======

  ;; annotated pair
  annotated-cons
  annotated-pair?
  get-annotation
  set-annotation!
>>>>>>> fd18f526
  )<|MERGE_RESOLUTION|>--- conflicted
+++ resolved
@@ -694,15 +694,14 @@
   ssl-supported?
 
   file->string
-<<<<<<< HEAD
-  pointer->object
-  object->pointer
-=======
 
   ;; annotated pair
   annotated-cons
   annotated-pair?
   get-annotation
   set-annotation!
->>>>>>> fd18f526
+
+  ;; for nmosh
+  pointer->object
+  object->pointer
   )