#                                               -*- Autoconf -*-
# Process this file with autoconf to produce a configure script.

<<<<<<< HEAD
AC_PREREQ(2.62)
=======
AC_PREREQ(2.63)
>>>>>>> f658854e
AC_INIT(mosh, 0.2.2, higepon@users.sourceforge.jp)
AC_CANONICAL_SYSTEM

AM_INIT_AUTOMAKE(foreign)
AC_CONFIG_SRCDIR([src/VM.h])
AC_CONFIG_HEADER([config.h])


AC_SUBST(MOSH_LIB_PATH, "${datadir}/mosh/$PACKAGE_VERSION")


# we don't like default CFLAGS(-O2 -g).
AC_SUBST(CFLAGS)
if test "" = "$CFLAGS"; then
    CFLAGS=" "
fi

AC_SUBST(CXXFLAGS)
if test "" = "$CXXFLAGS"; then
    CXXFLAGS=" "
fi

# Checks for programs.
dnl AC_PROG_LIBTOOL # use LTLIBRARIES
dnl AC_LIBTOOL_DLOPEN # use dlopen
AM_PROG_AS
AC_PROG_CXX
AC_PROG_CC
AC_PROG_MAKE_SET
AC_PROG_RANLIB

dnl AC_CHECK_PROG(GOSH, gosh, gosh, no)
dnl if test "$GOSH" != "gosh"
dnl     then AC_MSG_ERROR([gosh not found. Gauche (http://practical-scheme.net/gauche/) is required to build.])
dnl fi
AC_CHECK_LIB(gmp, __gmpz_init, ,
  [AC_MSG_ERROR([GNU MP not found, see http://gmplib.org/."For OSX, install GNU MP with "CFLAGS+=-m32 ./configure ABI=32 && make"])])


AC_ARG_ENABLE(profiler, [  --enable-profiler turn off profiler [default=yes]], ,[enable_profiler=yes])
AC_MSG_CHECKING(whether to enable profiler)
if test "$enable_profiler" = "yes"; then
  AC_DEFINE(ENABLE_PROFILER, 1, enable -p option for profiling)
fi

AC_MSG_RESULT([$host_os])
AC_MSG_RESULT([$host])
AC_MSG_RESULT([$target])

case $host in
  *darwin*)
  SHLIB_SO_LDFLAGS="-dynamiclib"
  ;;
  *)
  SHLIB_SO_LDFLAGS="-shared"
  ;;
esac
AC_SUBST(SHLIB_SO_LDFLAGS)

# Checks for libraries.
have_tr1_hashes=0
have_ext_hashes=0
AC_LANG([C++])
AC_MSG_CHECKING([for hashed associative containers])
AC_COMPILE_IFELSE([
#include <tr1/unordered_map>
int main(int, char **)
{
    std::tr1::unordered_map<int, int> m;
    m.insert(std::make_pair(1, 2));
}
],
[have_tr1_hashes=1],
[have_tr1_hashes=0])

AC_COMPILE_IFELSE([
#include <ext/hash_map>
int main(int, char **)
{
    __gnu_cxx::hash_map<int, int> m;
    m.insert(std::make_pair(1, 2));
}
],
[have_ext_hashes=1],
[have_ext_hashes=0])
AC_MSG_RESULT([$have_ext_hashes])

dnl AC_MSG_CHECKING([sse])
dnl AC_COMPILE_IFELSE([
dnl #include <xmmintrin.h>
dnl int main(int, char **)
dnl {
dnl     __m128 v;v=_mm_sub_ss(v,v);
dnl }
dnl ],
dnl [have_sse=1],
dnl [have_sse=0])

dnl if test x$have_sse = x1; then
dnl   AC_MSG_RESULT(yes)
dnl else
dnl   AC_MSG_RESULT(no)
dnl fi

dnl AC_MSG_CHECKING([sse2])
dnl AC_COMPILE_IFELSE([
dnl #include <emmintrin.h>
dnl int main(int, char **)
dnl {
dnl    __m128i v;v=_mm_add_epi32(v,v);
dnl }
dnl ],
dnl [have_sse2=1],
dnl [have_sse2=0])

dnl if test x$have_sse2 = x1; then
dnl   AC_MSG_RESULT(yes)
dnl else
dnl   AC_MSG_RESULT(no)
dnl fi

dnl AC_MSG_CHECKING([sse3])
dnl AC_COMPILE_IFELSE([
dnl #include <emmintrin.h>
dnl int main(int, char **)
dnl {
dnl     __m128d v;v=_mm_addsub_pd(v,v);
dnl }
dnl ],
dnl [have_sse3=1],
dnl [have_sse3=0])

dnl if test x$have_sse3 = x1; then
dnl   AC_MSG_RESULT(yes)
dnl else
dnl   AC_MSG_RESULT(no)
dnl fi

dnl if test x$have_sse3 = x1; then
dnl     MOSH_SSE_OPTS=" -msse3"
dnl else
dnl if test x$have_sse2 = x1; then
dnl     MOSH_SSE_OPTS=" -msse2"
dnl else
dnl if test x$have_sse = x1; then
dnl     MOSH_SSE_OPTS=" -msse"
dnl else
dnl     MOSH_SSE_OPTS=""
dnl fi
dnl fi
dnl fi


HAVE_TR1_HASHES=$have_tr1_hashes
AC_DEFINE_UNQUOTED([HAVE_TR1_HASHES], $have_tr1_hashes, [Do we have std::tr1:: hashes?])
AC_SUBST([HAVE_TR1_HASHES])
HAVE_EXT_HASHES=$have_ext_hashes
AC_DEFINE_UNQUOTED([HAVE_EXT_HASHES], $have_ext_hashes, [Do we have __gnu_cxx:: hashes?])
AC_SUBST([HAVE_EXT_HASHES])

# Checks for OS
case "$target_os" in
  *linux*)
    AC_DEFINE([MOSH_HOST_OS], ["linux"], [define operating-system])
    ;;
  *bsd*)
    AC_DEFINE([MOSH_HOST_OS], ["bsd"], [define operating-system])
    ;;
  *darwin*)
    AC_DEFINE([MOSH_HOST_OS], ["darwin"], [define operating-system])
    ;;
  *mingw*)
    AC_DEFINE([MOSH_HOST_OS], ["win32"], [define operating-system])
    ;;
  *cygwin*)
    AC_DEFINE([MOSH_HOST_OS], ["cygwin"], [define operating-system])
    ;;
  *)
    AC_DEFINE([MOSH_HOST_OS], ["unknown"], [define operating-system])
    ;;
esac

#MOSH_INTEL_OPTS="-O3 -momit-leaf-frame-pointer -fomit-frame-pointer"
MOSH_GENERIC_OPTS="-O3"
MOSH_INTEL_OPTS="$MOSH_GENERIC_OPTS -momit-leaf-frame-pointer -fomit-frame-pointer"

#MOSH_INTEL_OPTS="-O3 -momit-leaf-frame-pointer -pg"

# Checks for threads
AC_MSG_CHECKING([check threads])
case "$target_os" in
*darwin*)
  AC_DEFINE(GC_DARWIN_THREADS,1,[Define to use Darwin threads])
  ;;
*linux*)
  AC_DEFINE(GC_LINUX_THREADS,1,[Define to use Linux threads])
  AC_DEFINE(_REENTRANT,1,[Define to use reentrant libc])
  ;;
freebsd*)
  AC_DEFINE(GC_FREEBSD_THREADS,1,[Define to use FreeBSD threads])
  ;;
cygwin)
  AC_DEFINE(GC_THREADS,1,[Define to use generic thread support])
  AC_DEFINE(_REENTRANT,1,[Define to use reentrant libc])
  # gc-7.1 fix
  ac_configure_args="$ac_configure_args --disable-shared CFLAGS=-DGC_THREADS win32_threads=true"
  ;;

mingw*)
  AC_DEFINE(GC_THREADS,1,[Define to use generic thread support]) # FIXME
  AC_DEFINE(_REENTRANT,1,[Define to use reentrant libc]) # FIXME
  ;;
*)
  AC_MSG_ERROR([Please modify configure.ac for $target_os])
  ;;
esac

# Checks for cpu
AC_MSG_CHECKING([for supported architecture])
MOSH_LDADD_ARCH="-ldl -lpthread"
case "$host_cpu" in
i[[3456]]86|pentium)
        arch=i386
        case "$target_os" in
        *darwin*)
          AC_DEFINE(GC_DARWIN_THREADS,1,[Define to use Darwin threads])
          if test -n "`system_profiler |grep 'Intel Core 2'`" ; then
             MOSH_OPTS="$MOSH_INTEL_OPTS -march=pentium-m -msse2 -mfpmath=sse"
          else
             MOSH_OPTS="$MOSH_INTEL_OPTS -march=$host_cpu"
          fi
          ;;
        *linux*)
          AC_DEFINE(GC_LINUX_THREADS,1,[Define to use Linux threads])
          AC_DEFINE(_REENTRANT,1,[Define to use reentrant libc])

          if test -n "`grep 'Core(TM)2 CPU' /proc/cpuinfo`" ; then
             MOSH_OPTS="$MOSH_INTEL_OPTS -march=pentium-m -msse3 -mfpmath=sse"
          else
            if test -n "`grep 'ssse3' /proc/cpuinfo`" ; then
               MOSH_OPTS="$MOSH_INTEL_OPTS -march=$host_cpu -msse3 -mfpmath=sse"
            else
              if test -n "`grep 'sse2' /proc/cpuinfo`" ; then
                MOSH_OPTS="$MOSH_INTEL_OPTS -march=$host_cpu -msse2 -mfpmath=sse"
              else
                if test -n "`grep 'sse' /proc/cpuinfo`" ; then
                  MOSH_OPTS="$MOSH_INTEL_OPTS -march=$host_cpu -msse -mfpmath=sse"
                else
                  MOSH_OPTS="$MOSH_INTEL_OPTS -march=$host_cpu"
                fi
              fi
            fi
          fi
          ;;
       *freebsd*)
         AC_DEFINE(GC_FREEBSD_THREADS,1,[Define to use FreeBSD threads])
         MOSH_OPTS="$MOSH_INTEL_OPTS -march=$host_cpu"
         MOSH_LDADD_ARCH="-lpthread"
         ;;
       *mingw*)
         MOSH_OPTS="$MOSH_GENERIC_OPTS -mtune=generic -DMOSH_MINGW32 -D_UNICODE -DUNICODE -DWINVER=0x501 -D_WIN32_WINNT=0x501 -static-libgcc -fwide-exec-charset=ucs-4le" #forcing WinXP & Gcc > 4.2
         MOSH_LDADD_ARCH="-lshlwapi -lshell32 -lws2_32"
         ;;
       *cygwin*)
         MOSH_OPTS="$MOSH_INTEL_OPTS -mtune=generic -fwide-exec-charset=ucs-4le"
         MOSH_LDADD_ARCH="-ldl -lpthread"
	 ;;

        *)
          MOSH_OPTS="-O3 -momit-leaf-frame-pointer -fomit-frame-pointer -march=$host_cpu" # -mfpmath=sse -msse3 -march=$host_cpu
          ;;
        esac

        AC_MSG_RESULT([$host_cpu])
        AC_DEFINE([ARCH_IA32], 1, [Define for the IA32 architecture.])
        AM_CONDITIONAL(FFI_I386, true)
        AM_CONDITIONAL(FFI_X86_64, false)
        ;;
x86?64*)
        arch=x86_64
        MOSH_OPTS="-O3 -momit-leaf-frame-pointer -fomit-frame-pointer"
        AC_MSG_RESULT([x86_64])
        AC_DEFINE([ARCH_X86_64], 1, [Define for the AMD x86-64 architecture.])
        AM_CONDITIONAL(FFI_I386, false)
        AM_CONDITIONAL(FFI_X86_64, true)
        ;;
*)
        AC_MSG_RESULT([$host_cpu])
        MOSH_OPTS="-O3"
        AC_MSG_WARN([architecture $host_cpu is not supported, but may work other than FFI])
        AC_DEFINE([ARCH_UNKNOWN], 1, [Define for the unknown architecture.])
        AM_CONDITIONAL(FFI_I386, false)
        AM_CONDITIONAL(FFI_X86_64, false)
        ;;
esac

AC_MSG_CHECKING([whether to enable MinGW support])
case "$host_os" in
*mingw*)
        mingw32=true
        AC_MSG_RESULT([yes])
	AC_CHECK_TOOL(WINDRES, windres)
	ac_configure_args="$ac_configure_args --disable-shared --enable-threads=win32 CFLAGS=-DGC_THREADS win32_threads=true"

	;;
*)
        mingw32=false
        AC_MSG_RESULT([no])
	;;
esac
AM_CONDITIONAL(MINGW32, test x$mingw32 = xtrue)

AC_SUBST(MOSH_OPTS)
AC_SUBST(MOSH_LDADD_ARCH)


AC_ARG_WITH(mysql,
  AC_HELP_STRING([--with-mysql=FULL_PATH_TO_libmysqlclient]),
  [
  AC_SUBST(PATH_TO_MYSQLCLIENT, "$withval")
  ],
  [
  AC_SUBST(PATH_TO_MYSQLCLIENT, "libmysqlclient.so.15")
  ]
)

AC_ARG_ENABLE(developer, AS_HELP_STRING([--enable-developer],
                                        [Flags are enabled for Mosh Developer])
             , [enable_developer=true], [enable_developer=false])
AM_CONDITIONAL(DEVELOPER, test x$enable_developer = xtrue)


# Checks for header files.
AC_HEADER_STDC
AC_CHECK_HEADERS([fcntl.h stdint.h stdlib.h string.h sys/time.h utmp.h tr1/unordered_map ext/hash_map unistd.h])
AC_CHECK_HEADERS([sys/types.h sys/wait.h sys/stat.h])

# Checks for typedefs, structures, and compiler characteristics.
AC_HEADER_STDBOOL
AC_C_CONST
AC_C_INLINE
AC_C_BIGENDIAN
AC_TYPE_INT8_T
AC_TYPE_SIZE_T
AC_HEADER_TIME
AC_TYPE_UINT32_T
AC_TYPE_UINT8_T
AC_C_VOLATILE

# Checks for library functions.
AC_FUNC_ALLOCA
AC_CHECK_FUNCS([gettimeofday memmove memset strtol])

# Check system type
# todo: added another system type
case "$target_in" in
    *cygwin* | *mingw* | amigados* | msdos* | rdos*)
        AC_DEFINE(LINE_FEED_CODE_CRLF, 1, system line feed code is CRLF)
        ;;
    mac*)
        AC_DEFINE(LINE_FEED_CODE_CR, 1, system line feed code is CR)
        ;;
    *)
        AC_DEFINE(LINE_FEED_CODE_LF, 1, system line feed code is LF)
        ;;
esac

AC_CONFIG_FILES([Makefile])
AC_CONFIG_SUBDIRS([gc-7.1 onig-5.7.0])
AC_OUTPUT(src/mosh_config lib/mosh/mysql.ss lib/mosh/config.ss doc/text/Download.txt)<|MERGE_RESOLUTION|>--- conflicted
+++ resolved
@@ -1,11 +1,7 @@
 #                                               -*- Autoconf -*-
 # Process this file with autoconf to produce a configure script.
 
-<<<<<<< HEAD
-AC_PREREQ(2.62)
-=======
 AC_PREREQ(2.63)
->>>>>>> f658854e
 AC_INIT(mosh, 0.2.2, higepon@users.sourceforge.jp)
 AC_CANONICAL_SYSTEM
 
