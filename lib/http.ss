--- conflicted
+++ resolved
@@ -74,10 +74,7 @@
                    [body* '()])
           (cond
            [(= i content-length)
-<<<<<<< HEAD
-=======
             (close-port p)
->>>>>>> 8ae9a3d0
             (utf8->string (u8-list->bytevector (reverse body*)))]
            [else
             (loop (+ i 1) (cons (get-u8 p) body*))]))))))
