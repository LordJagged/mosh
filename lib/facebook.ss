--- conflicted
+++ resolved
@@ -27,11 +27,7 @@
 ;   SOFTWARE, EVEN IF ADVISED OF THE POSSIBILITY OF SUCH DAMAGE.
 ;
 (library (facebook)
-<<<<<<< HEAD
-  (export fb-news fb-friends fb-picture fb-post-feed fb-user fb-get-token fb-picture-path fb-friend fb-post-like fb-post-comment)
-=======
-  (export fb-news fb-news->json fb-friends fb-picture fb-post-feed fb-user fb-get-token fb-picture-path fb-friend fb-post-like)
->>>>>>> b306cd20
+  (export fb-news fb-friends fb-picture fb-post-feed fb-user fb-get-token fb-picture-path fb-friend fb-post-like fb-post-comment fb-news->json )
   (import (rnrs)
           (mosh)
           (mosh control)
