--- conflicted
+++ resolved
@@ -77,10 +77,6 @@
 (define (fb-comments->json token post_id)
   (call-json-api->json post_id 'comments token))
 
-<<<<<<< HEAD
-
-=======
->>>>>>> fa56dea0
 (define (fb-friends token)
   (call-json-api 'me 'friends token))
 
