--- conflicted
+++ resolved
@@ -60,11 +60,7 @@
 (library (match)
   (export match match-lambda match-lambda*)
   (import
-<<<<<<< HEAD
    (only (rnrs) >= reverse cons vector-length = + vector-ref define-syntax syntax-rules _ ... vector? define if let pair? let-syntax begin car cdr lambda error quote null? equal? and or list? quasiquote unquote unquote-splicing =>)
-=======
-   (only (rnrs) list? >= reverse cons vector-length = + vector-ref define-syntax syntax-rules _ ... vector? define if let pair? let-syntax begin car cdr lambda error quote null? equal? and)
->>>>>>> 850fb361
    (rnrs mutable-pairs))
 
 (define-syntax match-syntax-error
