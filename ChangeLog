<<<<<<< HEAD
2009-11-22  higepon  <higepon@users.sourceforge.jp>

	* scripts/gen-insn-definitions.scm: Added.

	* library.scm (for-each-with-index): Added for-each-with-index to (mosh) library.

	* Added instruction->integer.1TextualOutputPort.cpp (TextualOutputPort::print): Added print code for Gloc.

2009-11-21  higepon  <higepon@users.sourceforge.jp>

	* Rewrote disasm.

	* Added closure->list, instruction->symbol and instruction?.

	These are used for disasm and jit.

2009-10-30  higepon  <higepon@users.sourceforge.jp>

	* JIT-ted (fib n) works.

2009-10-28  higepon  <higepon@users.sourceforge.jp>

	* lib/mosh/jit/jit-impl.ss (ext-reg?): Fixed bug.

2009-10-26  higepon  <higepon@users.sourceforge.jp>

	* JIT-ted (fib 1) => 1 works.

	* .gdbinit: Added for debugging JIT.
=======
2009-11-29  higepon  <higepon@users.sourceforge.jp>

	* lib/psyntax/Makefile: Added code for saving psyntax.scm to svn.
>>>>>>> aac05ce7

2009-11-27  higepon  <higepon@users.sourceforge.jp>

	* Cleaned up top-directory. Most files are moved to src/ directory.

	We need to clean up, since github shows all files on a top directory.

	* src/UTF8Codec.cpp (putChar): Fixed range of UTF8-4.

	* Makefile.am (bootstrap): Added bootstrap target.

	This is used by developer.

2009-11-23  higepon  <higepon@users.sourceforge.jp>

	* VM.h (SAVE_REGISTERS): Fixed the bug Issue 112 pointed out by mrc.mgg.

	SAVE_REGISTERS used to save sp_ and fp_, but this will be broken when stack is expanded automatically.
	So we save the offset of them.

2009-11-17  higepon  <higepon@users.sourceforge.jp>

	* lib/srfi/%3a42/eager-comprehensions.sls (srfi): Added missing import.

	* tools/psyntax-r6rs/rev10_to_10/psyntax/main.ss: For thread safety, prefix-inc! is executed by only main-vm.

	* Added --verbose command line options, which shows library serialization messages.
	  This option is requested by mrc.mgg on Issue 114.

	* VMFactory.cpp (VMFactory::create): Fixed miss sharing transcoders between stdin/stdout.
	                                     Fixed issue 115  pointed out by tabe.fixedpoint.

2009-11-16  higepon  <higepon@users.sourceforge.jp>

	* ffi_stub_x86_64.S: Added.

2009-11-14  higepon  <higepon@users.sourceforge.jp>

	* Still failed some tests to be fixed.

	* lib/mosh/ffi.ss : c-function handles many argument types.

2009-11-13  higepon  <higepon@users.sourceforge.jp>

	* Symbol.cpp: intern becomes thread safe.

	* NumberScanner.h : NumberScanner becomes pure parser, which means thread safe.

	* Scanner.h : Scanner becomes pure parser, which means thread safe.

2009-11-12  higepon  <higepon@users.sourceforge.jp>

	* library.scm (make-enumeration): Added argument error check. Issue 113 pointed out by tabe.fixedpoint.

2009-11-02  higepon  <higepon@users.sourceforge.jp>

	* FFIProcedures.cpp (c_callback_double): Check return value satisfies isNumber().

	* lib/mosh/ffi.ss: Added lookup-shared-library and pointer->c-function, which is requested by mrc.mgg on Issue 110.

2009-11-01  higepon  <higepon@users.sourceforge.jp>

	* lib/mosh/ffi.ss : Added null-terminated-bytevector->string and null-terminated-utf8->string.

	* Fixed Issue 109: "utf8->string stops conversion at first null byte" pointed out by mrc.mgg.

	* Reader.y : Handled \0 terminated ucs4string.

	* PortProcedures.cpp (bytevector-string): Handled \0 terminated ucs4string.

	* TextualOutputPort.cpp : Fixed output of \0 charactor.

	* Compnum.h : Fixed expt for exact numbers. Issue 111 pointed out by Iceland.Gyrfalcon.

	* lib/mosh/ffi.ss : Added size-of-float and size-of-double. Issue 108 pointed out by mrc.mgg.

2009-10-23  higepon  <higepon@users.sourceforge.jp>

	* lib/mosh/jit/test.ss (mosh): REFER_GLOBAL works yay.

2009-10-20  higepon  <higepon@users.sourceforge.jp>

	* CompilerProcedures.h : Added obj->pointer for assembler.

2009-10-16  higepon  <higepon@users.sourceforge.jp>

	* lib/mosh/jit/test.ss : NUMBER_SUB_PUSH works.

2009-10-14  higepon  <higepon@users.sourceforge.jp>

	* lib/mosh/jit/jit-impl.ss Writing NUMBER_SUB_PUSH.

2009-10-12  higepon  <higepon@users.sourceforge.jp>

	* lib/mosh/jit/jit-impl.ss RETURN works.

2009-10-11  higepon  <higepon@users.sourceforge.jp>

	* lib/mosh/jit/jit-impl.ss (FRAME): FRAME instruction works.

2009-10-06  higepon  <higepon@users.sourceforge.jp>

	* lib/mosh/jit/jit-impl.ss (BRANCH_NOT_LT): Works.

2009-10-02  higepon  <higepon@users.sourceforge.jp>

	* lib/mosh/jit/test.ss (mosh): Added test for BRANCH_NOT_LT.

2009-09-30  higepon  <higepon@users.sourceforge.jp>

	* lib/mosh/jit/jit-impl.ss : Added r8-r15 support for movq.

2009-09-29  higepon  <higepon@users.sourceforge.jp>

	* calling Object::isNumber works.

	* lib/mosh/jit/jit-impl.ss (assemble1): Added leave and push instruction.

2009-09-28  higepon  <higepon@users.sourceforge.jp>

	* CompilerProcedures.cpp (getClassMemberPointer): Added to get an address of Class member function.

2009-09-27  higepon  <higepon@users.sourceforge.jp>

	* lib/mosh/jit/jit-impl.ss : Added label fixup function.
	                             Now only supportd je imm8 only.

2009-09-24  higepon  <higepon@users.sourceforge.jp>

	* lib/mosh/jit/jit-impl.ss (u8-list->c-procedure+retq): Added. It addes (retq) instruction at tail of u8-list.

	* lib/mosh/jit/test.ss : Removed tests for VM instruction assembled results, since it is hard to maintainance.
	                         Instead, we test a behavior of jit compiled VM instruction.

2009-09-23  higepon  <higepon@users.sourceforge.jp>

	* ExecutableMemory.h : Added flush() function.

	* lib/mosh/jit/test.ss: REFER_LOCAL_PUSH_CONSTAT.

	* main.cpp : Added -O option, shows vm-register offset.

2009-09-17  higepon  <higepon@users.sourceforge.jp>

	* CompilerProcedures.cpp : Added u8-list->c-procedure.

2009-09-14  higepon  <higepon@users.sourceforge.jp>

	* lib/mosh/jit/test.ss (mosh): can assembel (movq reg reg).

2009-09-11  higepon  <higepon@users.sourceforge.jp>

	* lib/mosh/jit/test.ss : Added.

	* lib/mosh/jit.ss : Added.

2009-10-21  higepon  <higepon@users.sourceforge.jp>

	* lib/mosh/config.ss.in: Fixed typo pointed out by tabe.fixedpoint. Issue 107.

2009-10-20  higepon  <higepon@users.sourceforge.jp>

	* test/number.scm : Added regression tests for Issue 105 thanks to mrc.mgg.

	* Arithmetic.cpp (Arithmetic::isInteger): Fixed isInteger for Complex number (A part of Issue 105).

	* NumberReader.y: Fixed a bug, #i3.0+0i should be 3.0+0.0i. (A part of Issue 105).

	* Arithmetic.cpp (Arithmetic::numberToString): Fixed a bug on Complex number.

2009-10-09  higepon  <higepon@users.sourceforge.jp>

	* tools/psyntax-r6rs/rev10_to_10/psyntax/compat.ss: Refixed Issue 102.

	* call.inc.cpp : Fixed Issue 98 pointed out by tabe.fixedpoint.

2009-10-07  higepon  <higepon@users.sourceforge.jp>

	* tools/psyntax-r6rs/rev10_to_10/psyntax/expander.ss: Fixed return values of (assert ...). Issue 96 by tabe.fixedpoint.

	* main.cpp (showVersion): Shows svn revision number. Issue 103 suggested by mrc.mgg.

2009-10-02  higepon  <higepon@users.sourceforge.jp>

	* tools/psyntax-r6rs/rev10_to_10/psyntax/compat.ss: Fixed Issue 102 pointed out by mrc.mgg.

2009-09-29  higepon  <higepon@users.sourceforge.jp>

	* Makefile.am : Added support for out-of-tree builds, patch by a.rottmann@gmx.at. Issue 99.

	* tools/psyntax-r6rs/rev10_to_10/psyntax/compat.ss: Removed unused debug message.
	                                                    Issue 100 pointed out by mrc.mgg.

2009-09-04  higepon  <higepon@users.sourceforge.jp>

	* Transcoder.cpp (Transcoder::Transcoder): Fixed the default EolStyle of Transcoder ponted out by mtakuya.

	* FFIProcedures.cpp : void* argument of callback is converted to pointer object.

	* ffi_stub_x86_64.S : Renamed.

2009-09-03  higepon  <higepon@users.sourceforge.jp>

	* test/ffi.scm: Now callback works on OSX and Ubuntu amd64.

2009-08-31  higepon  <higepon@users.sourceforge.jp>

	* Makefile.am : Added ffi_stub_xx.s support.

2009-08-30  higepon  <higepon@users.sourceforge.jp>

	* FFITest.cpp (getArgumentsStub): Added.
	              (getArgumentsStub2): Added.

2009-08-28  higepon  <higepon@users.sourceforge.jp>

	* FFIProcedures.cpp (struct CallBackTrampoline): Added for FFI callback.

2009-08-26  higepon  <higepon@users.sourceforge.jp>

	* test/list.scm : Passed.	

	* compiler.scm (pass1/let): Fixed compilation of let's value non-tail.

2009-08-25  higepon  <higepon@users.sourceforge.jp>

	* test/list.scm : Failed.

	* tools/psyntax-r6rs/rev10_to_10/psyntax/expander.ss : Now psyntax pass let/named-let to backend instead of
	                                                       converting to lambda or letrec.

2009-08-23  higepon  <higepon@users.sourceforge.jp>

	* tools/psyntax-r6rs/rev10_to_10/psyntax/builders.ss : Changed R6RS expansion pattern.

	* tools/psyntax-r6rs/rev10_to_10/psyntax/expander.ss: An output of -e option is now stripped.

2009-08-21  higepon  <higepon@users.sourceforge.jp>

	* Added index check on vector-ref, vector-set!, Issue 95 reported by tabe.fixedpoint.

	* ListProcedures.cpp (listEx): Rewrote list in C++.

2009-08-20  higepon  <higepon@users.sourceforge.jp>

	* library.scm (perform-dynamic-wind): Improved perform-dynamic-wind.

2009-08-19  higepon  <higepon@users.sourceforge.jp>

	* compiler.scm : Fixed Issue 93 "equivalence predicates take arbitrary number of arguments" reported by tabe.fixedpoint.

2009-08-17  higepon  <higepon@users.sourceforge.jp>

	* VM-Run.cpp (VM::run): Added error check on set-c[ad]r! reported by mtakuya.

	* VM-Run.h (NUM_CMP_LOCAL): Fixed Issue 91. (by mrc.mgg).

	* PortProcedures.cpp (getStringNEx): Fixed Issue 92.

	* lib/memcached.ss (memcached-delete!): Added.

	* UtilityProcedures.cpp (number->string): Fixed Issue 90.

	* VM-Run.cpp (run): call/cc restoring code is now generated on restoring time not on capturing time.

	* VM-inl.h (VM::makeContinuation): Rewrote winders in C++ for performance reason.

2009-08-14  higepon  <higepon@users.sourceforge.jp>

	* UtilityProcedures.cpp (current-dynamic-winders): Adeed.

	* lib/core/bitwise.scm (bitwise-bit-field): Fixed argument check Issue 88.

	* ErrorProcedures.cpp (assertionViolationEx): Fixed an order of irritants.

2009-08-13  higepon  <higepon@users.sourceforge.jp>

	* Now memcached client conects to mulitple servers.
2009-08-12  higepon  <higepon@users.sourceforge.jp>

	* OSCompat.cpp (File::write): Not to use WriteConsole for redirection problem.

	* VM-Run.h (NUM_CMP_LOCAL): Fixed Issue 86.

	* lib/mosh/ffi.ss: Added malloc and free.

	* lib/mosh/ffi.ss: Allow bytevector can be passed to void*.

	* OSCompat.cpp (write): Handled Emacs.

	* OSCompatSocket.h: Added include wspiapi.h.

2009-08-11  higepon  <higepon@users.sourceforge.jp>

	* test/test.bat: Added test for ";" separated loadpaths.

	* Makefile.am (test): Added test for ":" separated loadpaths.

	* test/mysql.scm: Fixe test/mysql.ss (Issue 85).

	* scanner.re (Scanner): Added '-' to shebang character.

2009-08-10  higepon  <higepon@users.sourceforge.jp>

	* scheme.cpp (mosh_init): Ctrl-c for Windows.

	* configure.ac (CXXFLAGS): Commente out Gauche check.

	* win/include/config.h (VERSION): Changed VERSION for Windows.

	* tools/psyntax-r6rs/rev10_to_10/psyntax/main.ss: Added space to repl ">mosh" => ">mosh " thanks to http://pc12.2ch.net/test/read.cgi/tech/1248657331/240.

2009-08-07  higepon  <higepon@users.sourceforge.jp>

	* RELNOTE: Updated RELNOTE for the next release.

2009-08-06  OKUMURA Yuki

	* FFIProcedures.cpp : Win32 MSVC.

2009-08-06  higepon  <higepon@users.sourceforge.jp>

	* Makefile.am (install-data-hook): Fixed a premission problem on installation.

2009-08-04  higepon  <higepon@users.sourceforge.jp>

	* RELNOTE: Updated for next release.

	* Check lists are same length on map, for-each, for-all, exists, fold-right, and fold-left. (Issue 31 pointed out by leque).

2009-08-03  higepon  <higepon@users.sourceforge.jp>

	* OSCompat.cpp (nativeTranscoder): Change the error policy to RAISE_ERROR. (Issue 80).

	* UTF8Codec.cpp : Fixed short cut bug.

2009-08-02  OKUMURA Yuki <mjt@cltn.org>
	
        * configure.ac : implies port specific options (gc-7.1 win32 threads /
	gc-7.2 will fix this)

2009-07-31  higepon  <higepon@users.sourceforge.jp>

	* StringProcedures.cpp : Fixed string-set didn't check index.
	                         Fixed make-string didn't check size.

	* lib/lambda/wiki.ss : Delete on empty body.

	* lib/lambda/wiki.ss : Added backup function.

	* lib/lambda/wiki.ss : Added spam-block-qustion.

	* lib/mosh/cgi.ss (unauthorized-header): Added.

	* Fixed a behavior of write-to-file when a file doesn't exist.

        * library.scm (open-output-file): Fixed for existing file.

2009-07-30  higepon  <higepon@users.sourceforge.jp>

        * lib/srfi/%3a2/and-let%2a.sls (srfi): Fixed a wrong import on (srfi :2).

2009-07-29  higepon  <higepon@users.sourceforge.jp>

        * r6rs-examples/wiki: Fixed some new features.

        * lib/mosh/cgi.ss (decode): Fixed a bug about make-custom-binary-input-port.

        * test/cgi.scm: Added tests for (mosh cgi).

2009-07-28  higepon  <higepon@users.sourceforge.jp>

        * library.scm (create-mosh-cache-dir): LOCALAPPDATA.

        * Fasl.h (scheme): Added Ratnum and Compnum support.

        * Bignum.h (scheme): Added serialize/deserialize.

2009-07-27  higepon  <higepon@users.sourceforge.jp>

        * library.scm (create-mosh-cache-dir): Now mosh uses /tmp, if HOME not found.

        * lib/memcached.ss : Now memcached-get returns bytevector.

        * Makefile.am (install-data-hook): Fixed permission denied "prefix.txt".

        * tools/psyntax-r6rs/rev10_to_10/psyntax/main.ss: Fixed a bug REPL didn't know about mosh-cache-dir. (issue 79).

2009-07-24  OKUMURA Yuki <mjt@cltn.org>

        * configure.ac: x86_64: -msse3, -mfpmath=sse removed.

2009-07-24  higepon  <higepon@users.sourceforge.jp>

        * lib/memcached.ss: Added but undocumented.

        * lib/mosh/cgi.ss (encode): Fixed a bug in encode procedure.

        * Profiler shows a correct name for callable object.

2009-07-23  higepon  <higepon@users.sourceforge.jp>

        * eqv? and equal? now guarantee #t when given two NaNs (unspecified by R6RS).

2009-07-20  higepon  <higepon@users.sourceforge.jp>

        * Flonum.h : Changed the equivalence of nan. (See Issue 78).

        * test/number.scm : Added.

        * FFI.h : Changed the offset not to scale to size of Type (See Issue 70).

        * mosh.1, mosh_config.1: Added man by dmoerner. (Issue 77: Manpages for mosh)

2009-07-19  higepon  <higepon@users.sourceforge.jp>

        * NumberReader.y : Fixed (=  #i1.2e-3 #i12e-4) => #f should be #t (Issue 75 pointed out by mrc.mgg).

2009-07-18  higepon  <higepon@users.sourceforge.jp>

        * main.cpp: Fixed the type pointed out by dmoerner. (Issue 76)

2009-07-17  higepon  <higepon@users.sourceforge.jp>

        * Added auto-compilation mode (experimental).

2009-07-13  higepon  <higepon@users.sourceforge.jp>

        * Rewrote join-wraps in C++.

        * same-marks*?
          same-marks?
          id->real-label

          Rewrote in C++ for performance.

2009-07-12  higepon  <higepon@users.sourceforge.jp>

        * VM-Run.cpp (VM::run): Added SIMPLE_STRUCT_REF instruction.

2009-07-10  higepon  <higepon@users.sourceforge.jp>

        * Added simple sturct, back-end for psyntax.
          It is faster than R6RS records.

2009-07-09  higepon  <higepon@users.sourceforge.jp>

        * ArithmeticProcedures.cpp (scheme::remainderEx): Fixed the remainder procedures.

2009-07-06  higepon  <higepon@users.sourceforge.jp>

        * FFIProcedures.cpp : fixed pointer-set-c-int64!.

        * Bignum.h : Fixed bit count bug.

2009-07-04  higepon  <higepon@users.sourceforge.jp>

        * Added pointer-set-c-uint8!, pointer-set-c-uint16!,  pointer-set-c-uint32!, pointer-set-c-uint64!.

2009-07-03  higepon  <higepon@users.sourceforge.jp>

        * tools/psyntax-r6rs/rev10_to_10/psyntax/expander.ss (psyntax): id->sym was bottleneck.

        * RecordProcedures.cpp : Fixed very slow error message generation.
                                 This make R6RS expantion much faster.
        http://code.google.com/p/mosh-scheme/source/diff?spec=svn1819&r=1819&format=side&path=/trunk/RecordProcedures.cpp

2009-07-02  higepon  <higepon@users.sourceforge.jp>

        * ByteVectorProcedures.cpp : Fixed bytevector-u32-native-set! bug pointed out by mrc.mgg.

        * Rewrote assoc, assv in C++.

        * Rewrote cxxxxr  in C++ for Performance reason.

2009-07-01  higepon  <higepon@users.sourceforge.jp>

        * library.scm (vector-map): Rewrote for performance.

        * Rewrote cons* in C++ for performance.

        * Equivalent.h : Added fast equal?.
          Efficient Nondestructive Equality Checking for Trees and Graphs
          Michael D. Adams and R. Kent Dybvig
          ICFP 2008
2009-06-30  higepon  <higepon@users.sourceforge.jp>

        * lib/mosh/ffi.ss: Added new FFI documents.

2009-06-29  higepon  <higepon@users.sourceforge.jp>

        * lib/mosh/mysql.ss.in: Fixed.

        * FFIProcedures.cpp : added shared-errno.

        * lib/mosh/ffi.ss : Use pointer object for arguments and functions.

2009-06-28  higepon  <higepon@users.sourceforge.jp>

        * lib/srfi/%3a27/random.ss (mrg32k3a-state-set): fixed length bug pointed out by mrc.mgg.

        * Addes following procedures.
          pointer?
          pointer->integer
          integer->pointer
          pointer-set-c-int8!
          pointer-set-c-int16!
          pointer-set-c-int32!
          pointer-set-c-int64!
          pointer-ref-c-uint8
          pointer-ref-c-uint16
          pointer-ref-c-uint32
          pointer-ref-c-uint64
          pointer-ref-c-int8
          pointer-ref-c-int16
          pointer-ref-c-int32
          pointer-ref-c-int64
          pointer-ref-c-signed-char
          pointer-ref-c-unsigned-char
          pointer-ref-c-signed-short
          pointer-ref-c-unsigned-short
          pointer-ref-c-signed-int
          pointer-ref-c-unsigned-int
          pointer-ref-c-signed-long
          pointer-ref-c-unsigned-long
          pointer-ref-c-signed-long-long
          pointer-ref-c-unsigned-long-long
          pointer-ref-c-float
          pointer-ref-c-double
          pointer-ref-c-pointer
          pointer-set-c-char!
          pointer-set-c-short!
          pointer-set-c-int!
          pointer-set-c-long!
          pointer-set-c-long-long!
          pointer-set-c-float!
          pointer-set-c-double!
          pointer-set-c-pointer!
          pointer-null
          pointer-null?
          pointer-diff
          pointer-add
          pointer=?
          pointer<?
          pointer>?
          pointer<=?
          pointer>=?
          pointer<>?

2009-06-27  higepon  <higepon@users.sourceforge.jp>

        * FFIProcedures.cpp : Added pointer? and pointer->integer procedure.

        * FFI.h : Added Pointer class for new FFI.

2009-06-26  higepon  <higepon@users.sourceforge.jp>

        * test/test.bat: (mosh conncurrent) works on Windows! Yey.

        * lib/mosh/ffi.ss (find-shared-library): Fixed type thanks to mrc.mgg.

2009-06-25  higepon  <higepon@users.sourceforge.jp>

        * lib/mosh/file.ss (mosh): Added.

2009-06-24  higepon  <higepon@users.sourceforge.jp>

        * Added follows, not exported yet.
            create-directory
            delete-directory
            rename-file
            create-symbolic-link
            file-directory?
            file-symbolic-link?
            file-regular?
            file-readable?
            file-executable?
            file-writable?
            file-size-in-bytes
            file-stat-mtime
            file-stat-atime
            file-stat-ctime

        * OSCompat.cpp : Added changeTime, accessTime and modifyTime.

        * OSCompatThread.h (scheme): Rewrote Conditional Variables on Windows.

2009-06-23  higepon  <higepon@users.sourceforge.jp>

        * compiler.scm (adjust-arglist): Improved error message of named let.

        * lib/mosh/concurrent.ss: Fixed receive-internal.

2009-06-22  higepon  <higepon@users.sourceforge.jp>

        * Added createDirectory, deleteFileOrDirectory, isDirectory, renameFile, isExecutable, isRegular, isSymbolicLink
                createSymbolicLink.

2009-06-19  higepon  <higepon@users.sourceforge.jp>

        * OSCompatThread.h (scheme): Added Thread for Windows (not working).

2009-06-18  higepon  <higepon@users.sourceforge.jp>

        * TextualOutputPort.cpp : Uses FlonumUtil::flonumToUcs4String for display/write.

        * UtilityProcedures.cpp : Uses FlonumUtil::flonumToUcs4String for number->string.

        * Arithmetic.h : Added FlonumUtil for reading/writing flonum.

2009-06-17  higepon  <higepon@users.sourceforge.jp>

        * ListProcedures.cpp : Added vector-set!, vector-ref, vector-length and make-vector. Thanks to mrc.mgg.

2009-06-16  higepon  <higepon@users.sourceforge.jp>

        * Arithmetic.cpp (numberToString): Fixed number->string +nan.0, +inf.0 and -inf.0 . Thanks to mrc.mgg.

2009-06-15  higepon  <higepon@users.sourceforge.jp>

        * OSCompatThread.h : Writing Thread library for Windows, not completed.

        * tools/psyntax-r6rs/rev10_to_10/psyntax/main.ss: Fixed load-library-path. Thanks to mrc.mgg.

        * VM-inl.h: Added #include pointed out by mrc.mgg.

        * OSCompatThread.h : Fixed condition-variable-wait!. Thanks to Shiro Kawai for pointing out the bug.

2009-06-12  higepon  <higepon@users.sourceforge.jp>

        * lib/mosh/concurrent.ss: Added document.

2009-06-11  higepon  <higepon@users.sourceforge.jp>

        * Added one argument to spawn.

2009-06-10  higepon  <higepon@users.sourceforge.jp>

        * OSCompatThread.h : Conditional variables waitWithTimeout works.

2009-06-09  higepon  <higepon@users.sourceforge.jp>

        * test/concurrent-crash.ss : Added.

2009-06-05  higepon  <higepon@users.sourceforge.jp>

        * test/concurrent.ss : Added.

2009-06-03  higepon  <higepon@users.sourceforge.jp>

        * compiler.scm (pass3/$call): Fixed Issue 63.

        * Rewrote whole (mosh test) for performance reason.

        * Retry Issue 59.

        * Changed fasl file extension from *.fasl to *.mosh-fasl.

        * Makefile.am : Fixed the Issue 59.

2009-06-01  higepon  <higepon@users.sourceforge.jp>

        * lib/xunit.ss (xunit): it works.

2009-05-30  higepon  <higepon@users.sourceforge.jp>

        * Fixed append. (append) => '().  Issue 62.

        * example/echo-load.ss : OK this works.

        * Reader.y : Now reader context becomes thread safe.

        * COPYING: Fixed COPYING.

2009-05-29  higepon  <higepon@users.sourceforge.jp>

        * VMFactory.cpp : never close the standard ports.

2009-05-28  higepon  <higepon@users.sourceforge.jp>

        * example/process-pool-echo-server.ss : Added not working yet.

        * Codec.cpp (putChar): Fixed thread unsafe buffer.

        * VMFactory.cpp : Fixed a bug of stdio close problem.

2009-05-27  higepon  <higepon@users.sourceforge.jp>

        * example/multi-process-echo-server.ss : Added.

        * First implementation of (mosh concurrent)

2009-05-26  higepon  <higepon@users.sourceforge.jp>

        * lib/mosh/concurrent.ss: Added register and whereis procedure.

        * VM.cpp : Fixed invalid share of CProcedure::returnCode.
                 : Made getCProcedureName function VM instance method.

2009-05-25  higepon  <higepon@users.sourceforge.jp>

        * recevie with timeout works.

        * Added recevie with pattern match.

        * RecordProcedures.cpp : Fixed. generative rtds were global.

2009-05-23  higepon  <higepon@users.sourceforge.jp>

        * lib/mosh/queue.ss: Added simple queue library.

        * test/queue.scm: Added tests for queue.

2009-05-22  higepon  <higepon@users.sourceforge.jp>

        * lib/mosh/concurrent.ss : Added.

        * MultiVMProcedures.cpp : Added mutex things.

        * VMFactory.cpp (create): Added.

        * MultiVMProcedures.cpp : vm-join! works.

2009-05-21  higepon  <higepon@users.sourceforge.jp>

        * Added (make-condition-variable . name) (condition-variable-notify! c) etc.

        * OSCompatThread.h : Added Condition variable class.

        * Symbol.h (scheme): Fixed. Avoid from being called static destructor.

2009-05-20  higepon  <higepon@users.sourceforge.jp>

        * main.cpp : wait all threads.

2009-05-19  higepon  <higepon@users.sourceforge.jp>

        * scheme.h: Added prototype of GC_dlopen. (Boehm GC 7.1 lacks it).

        * configure.ac: Added GC_XXX_THREADS.

        * MultiVMProcedures.cpp : Added (make-vm thunk-sexp import-spec-sexp . name) procedure.

2009-05-18  higepon  <higepon@users.sourceforge.jp>

        * Added Mutex.

        * OSCompatThread.h: Added basic functionality.

        * OSCompatThreadTest.cpp : Added.

        * OSCompatThread.h : Added for threads. Not yet working.

2009-05-15  higepon  <higepon@users.sourceforge.jp>

        * TextualOutputPort.cpp : Refactoring display and putDatum using C++ function template.
                                  Thanks to herumi-san.

2009-05-13  higepon  <higepon@users.sourceforge.jp>

        * Ratnum.h : Reduce the memory allocation in aritmetic operations.

        * Bignum.h : Reduce the memory allocation in aritmetic operations.

2009-05-12  higepon  <higepon@users.sourceforge.jp>

        * Bignum.h (scheme): Be sure to call mpz_clear when Bignum is GCed. thanks to enami-san.

        * lib/mosh/pp.ss (mosh): Improved the output of pp. (Issue 56).

        * test/print.scm: Added.

2009-05-11  higepon  <higepon@users.sourceforge.jp>

        * VM-Run.cpp (run): Fixed Issue 55. check argument of append.

        * ByteVector.h (scheme): Fixed the bug on Big Endian.

2009-05-07  higepon  <higepon@users.sourceforge.jp>

        * ByteVector.h (scheme): Fiexd strct-aliasing problems.

        * Makefile.am (install-data-hook): Fixed the bug of installation-path.

2009-05-01  higepon  <higepon@users.sourceforge.jp>

        * TestingVM.cpp : Moved last Flash type.

2009-05-01  kokosabu  <kokosabu@gmail.com>

        * Added : auto port close.

2009-04-29  higepon  <higepon@users.sourceforge.jp>

        * lib/mosh/ffi.ss : Exported sizeof(c-type) align:of, on-linux and on-windows.

2009-04-28  higepon  <higepon@users.sourceforge.jp>

        * lib/mosh/irc/client.ss: Added IRC Client.

        * Fixed (mosh-executable-path) on FreeBSD.

2009-04-27  higepon  <higepon@users.sourceforge.jp>

        * Merged socket branch to trunk.
          svn merge  ./branches/socket trunk -r1639:HEAD

2009-04-27  higepon  <higepon@users.sourceforge.jp>

        * OSCompat.cpp: Added #include <netinet/in.h> for FreeBSD.

        * OSCompatSocket.cpp : Added WSAGetLastError call.

        * lib/srfi/%3a19/time/compat.mosh.sls (srfi): Fixed the bug.

        * UtilityProcedures.cpp (gensymEx): Rewrote gensym in C++.

        * lib/match.ss Added Alex Shinn's match library.

2009-04-25  higepon  <higepon@users.sourceforge.jp>

        * test/socket.scm: Added tests for socket.

        * main.cpp (main): Added SIGPIPE.

        * os-constants.scm : Defined necessary OS constants related to Socket.

        * lib/mosh/socket.ss : Added a document for Socket API.

2009-04-24  higepon  <higepon@users.sourceforge.jp>

        * Fixed the bug of write/display causes native stack overflow.

2009-04-23  higepon  <higepon@users.sourceforge.jp>

        * Added irc-client and markov sample.

        * SocketProcedures.cpp : Added (socket-port socket).

2009-04-22  higepon  <higepon@users.sourceforge.jp>

        * example/echo-server.ss: Added.

        * example/echo-client.ss: Added.

        * lib/mosh/socket.ss : Added (mosh socket) library.

        * lib/mosh/control.ss (mosh): Added let-optionals and :optional.

        * Added (socket? obj) and (socket-accept socket).

        * Added (socket-shutdown socket how).

2009-04-21  higepon  <higepon@users.sourceforge.jp>

        * Added socket-close.

        * SocketProcedures.cpp : Added (make-client-socket ...) and (socket-recv ...).

        * OSCompatSocket.cpp (createClientSocket): Added.

        * ucs4string.cpp (from_c_str): Added from_c_str.

2009-04-20  higepon  <higepon@users.sourceforge.jp>

        * Object.h : Added accessors for Socket Object.

        * UtilityProcedures.cpp : Added (os-constant) procedure.

        * OSCompatSocket.h: Added.

        * main.cpp (main): Fixed wrong argv.

2009-04-18  higepon  <higepon@users.sourceforge.jp>

        * COPYING: Added author of SRFI.

2009-04-17  higepon  <higepon@users.sourceforge.jp>

        * Makefile.am: Added FreeBSD.

2009-04-17 herumi <herumi@nifty.com>

        * OSCompat.cpp : correct handling of windows console and redirect. a little refactoring

        * OSCompat.cpp : add unicode version of getEnvAlist

        * OSCompat.cpp : add unicode version of isExist/isWritable/isReadable, other unicode version fuctions for win

2009-04-17 OKUMURA Yuki <mjt@cltn.org>

        * configure.ac: mingw specific flag/vars/definition (WINDRES, MINGW32).

        * README.MINGW: added.

2009-04-16  higepon  <higepon@users.sourceforge.jp>

        * configure.ac: LDFLAGS for FreeBSD.

        * OSCompat.cpp (scheme::getMoshExecutablePath): Fixed for FreeBSD.

        * PortProcedures.cpp : Added utf16ToUtf32()

2009-04-16 herumi <herumi@nifty.com>

        * ucs4string.cpp : fix ucs4string.split()

        * fix longjmp destroy stack

        * OSCompat.cpp : fix correct cosole handle for WriteConsole

        * OSCompat.cpp : add getCommandLine for windows

2009-04-16  higepon  <higepon@users.sourceforge.jp>

        * ErrorProcedures.h (TRY_WITHOUT_DSTR): Fixed.

        * PortProcedures.cpp (formatEx): Added TRY_WITHOUT_DSTR and CATCH.

2009-04-15 herumi <herumi@nifty.com>

        * windows installer script for innosetup

        * OSCompat.cpp : add getLastErrorMessage() for windows

2009-04-15  higepon  <higepon@users.sourceforge.jp>

        * OSCompat.h (scheme): Addes isLastErrorAcessError();

2009-04-14  higepon  <higepon@users.sourceforge.jp>

        * OSCompat.cpp : Added getCurrentDirectory() and setCurrentDirectory();

        * Removed stringError, use getLastErrorMessage();

2009-04-14 herumi <herumi@nifty.com>

        * OSCompat.cpp : fix some bug and test\test.bat runs well

        * support 64-bit large file

2009-04-14  higepon  <higepon@users.sourceforge.jp>

        * OSCompat.cpp (getLastErrorMessage): Added.

2009-04-13 herumi <herumi@nifty.com>

        * OSCompat.cpp : implementation for Windows for UTF16

2009-04-13  higepon  <higepon@users.sourceforge.jp>

        * main.cpp (main): Not to touch SIGINT.

2009-04-13  kokosabu  <kokosabu@gmail.com>

        * VM.h : Changed std::map => gc_vector.

2009-04-12  higepon  <higepon@users.sourceforge.jp>

        * OSCompat.cpp (scheme::nativeTranscoder): Added native-transcoder for Windows.

2009-04-12  kokosabu  <kokosabu@gmail.com>

        * Added : manage active ports.

2009-04-12  higepon  <higepon@users.sourceforge.jp>

        * Replaced (srfi :64) from ikarus-srfi.

        * lib/srfi/%3a1/lists.sls : Updated from ikarus-srfi.

        * test/lists.scm : Added from ikarus-srfi.

2009-04-11  higepon  <higepon@users.sourceforge.jp>

        * OSCompat.cpp: Adjust open flags.

2009-04-10  higepon  <higepon@users.sourceforge.jp>

        * Added (srfi :99) and tests.

        * tools/psyntax-r6rs/rev10_to_10/psyntax-buildscript-mosh.ss (identifier->library-map): Added assertion-error.

        * VM.cpp (mayBeStackPointer): Fixed the bug of Stack trace.

        * lib/srfi/%3a19/srfi-19.scm (date->julian-day): Merged bug fix.

2009-04-09  higepon  <higepon@users.sourceforge.jp>

        * BufferedFileBinaryOutputPort.h : Changed fd_ => File Class.

        * FileBinaryInputOutputPort.cpp : Changed fd_ => File Class.

        * FileBinaryInputPort.cpp : Changed fd_ => File Class.

        * LineBufferedFileBinaryInputOutputPort.h: Changed fd_ => File Class.

        * BufferedFileBinaryInputPort.cpp : Changed fd_ => File Class.

        * FileBinaryInputOutputPort.cpp: Changed OutputPort to use File Class.

        * OSCompat.cpp (lseekFd): Added.

        * main.cpp (main): Use getCommandLine and getopt_longU.

        * configure.ac: autoreconf -ifv for mingw.

2009-04-08  higepon  <higepon@users.sourceforge.jp>

        * getoptU.cpp : Ported getopt_long for ucs4.

        * getoptUTest.cpp: Added tests for getopt_longU.

        * OSCompat.cpp (getMoshExecutablePath): Moved to OSCompat.cpp

2009-04-07  higepon  <higepon@users.sourceforge.jp>

        * Changed open() => openFd();

        * Added openFd.

        * Added utf32toUtf8 and utf8ToUtf32.

        * OSCompat.cpp (getEnv, getEnvAlist): Added for Linux and OS X.

        * OSCompatTest.cpp : Added.

        * OScompat.h : Added.

2009-04-06  higepon  <higepon@users.sourceforge.jp>

        * Bignum.h: FreeBSD has no __WORDSIZE ?.

        * (mosh-executable-path) works on FreeBSD.

        * (mosh-executable-path) works on OSX using _NSGetExecutablePath.

2009-04-05  higepon  <higepon@users.sourceforge.jp>

        * Changed standerd library look up path. Search the (mosh-executable-path)/lib which is the path of mosh binary.

        * UtilityProcedures.cpp : Added mosh-executable-path. Checked only on Linux.

        * tools/psyntax-r6rs/rev10_to_10/print-prefix.ss : Added.

2009-04-04  higepon  <higepon@users.sourceforge.jp>

        * Fixed VM.cpp:310: warning: 'ret.scheme::Object::val' may be used uninitialized in this function.

        * gc-7.1 : Disabled Threads. On Ubuntu 8.10 amd64 with DLINUX_THREADS=1,s gctest crash.

2009-04-03  higepon  <higepon@users.sourceforge.jp>

        * README-WINDOWS.txt: Added.

2009-04-02 herumi <herumi@nifty.com>

        * Object.h : optimize. remove unnecessary copy

2009-04-02  higepon  <higepon@users.sourceforge.jp>

        * Scanner.cpp: Fixed the bug "'get-datum' and 'read' are greedy with their input"
                       pointed out by Will.Donnelly.
          http://code.google.com/p/mosh-scheme/issues/detail?id=51

        * test/input-port.scm: Added tests for greedy bug.

2009-04-01  higepon  <higepon@users.sourceforge.jp>

        * TextualInputPort.cpp (TextualInputPort::lookaheadChar): don't unGetChar(Eof).

2009-03-30  higepon  <higepon@users.sourceforge.jp>

        * configure.ac/Makefile.am : Mingw patch by .mjt.

        * Fixed the bug of transcoded-port and external representation of port by Will.Donnelly.

        * lib/mosh/test.ss (test-external-rep): Added.

2009-03-29  higepon  <higepon@users.sourceforge.jp>

        * Fasl.cpp : Improved Fasl write/read of Record & RTD.

2009-03-28  higepon  <higepon@users.sourceforge.jp>

        * lib/mosh/test2.ss (mosh): Trying new test system.

2009-03-26  higepon  <higepon@users.sourceforge.jp>

        * Added (srfi :64 testing)

        * lib/srfi/%3a64.sls: Now porting.

2009-03-25 herumi <herumi@nifty.com>

        * Arithmetic.cpp : use /fp:precise option for exp

2009-03-25  higepon  <higepon@users.sourceforge.jp>

        * test-data.scm : Modified some tests.

        * test/test.bat: Addex execute of R6RS test suite.

        * Removed type "word" and use "intptr_t" instead.

        * UtilityProcedures.cpp: Patch for Mingw by .mjt.

        * Bignum.h : Fixed add, sub and mul.

2009-03-24  higepon  <higepon@users.sourceforge.jp>

        * test/test.bat: Added for tests on Windows.

        * Added O_BINARY flag for open (_WIN32 only).

        * LineBufferedFileBinaryInputOutputPort.h (scheme): Fixed the bug.

        * test-data.scm: Added tests for round.

        * Ratnum.cpp (round): Fixed the bug of round procedure.

2009-03-23  higepon  <higepon@users.sourceforge.jp>

        * win/win.cpp: UC moved to ucs4string.cpp for Mingw.

        * gtest-1.2.1/src/gtest.cc: Added code for Mingw.

        * UtilityProcedures.cpp (scheme::localTzOffsetEx): Added code for Mingw.

        * ScannerHelper.cpp: _WIN32 => _MSC_VER.

        * Flonum.h : _WIN32 => _MSC_VER.

        * Bignum.h (scheme): Not to use long.

        * CompilerProcedures.cpp (enum): Added prefix TAG_ for compatibility on compilation.

        * test/input-output-port.scm (rm): Added rm procedure not using shell command.
                                     (cp): Rewrote cp procedure for Windows.

        * Bignum.h: Fixed __WORDSIZE.

        * scripts/gen-accessors.scm : Added.

        * Object-accessors.h : Added.

        * Now passes all of r6rs-test suite.

        * library.scm (string-titlecase): Fixed string-titlecase.

2009-03-22  higepon  <higepon@users.sourceforge.jp>

        * PortProcedures.cpp : transcoded-port closes the binary-input-port.

        * lib/mosh/ffi.ss (mosh): Export make-c-function

        * thread_local_alloc.c : applied http://osdir.com/ml/programming.garbage-collection.boehmgc/2008-05/msg00013.html.

2009-03-21 herumi <herumi@nifty.com>

        * Bignum.h : check size of intptr_t in compling time

2009-03-21  higepon  <higepon@users.sourceforge.jp>

        * ErrorProcedures.h : Renamed TRY -> TRY_WITHOUT_DSTR.

        * tools/psyntax-r6rs/rev10_to_10/psyntax/main.ss : Show condition components when error occurs.

        * gc-7.1/configure.ac: Don't enable DONT_ADD_BYTE_AT_END and THREAD_LOCAL_ALLOC in same time.

2009-03-20  higepon  <higepon@users.sourceforge.jp>

        * test/io-error.scm : use (eq? (host-os) 'win32).

        * PortProcedures.cpp (scheme::closePortEx): Use argumentAsPort.

        * Bignum.h (scheme): Fixed toU32 and toS32.

        * tools/psyntax-r6rs/rev10_to_10/psyntax/library-manager.ss : MOSH_GENSYM_PREFIX.

        * scanner.re (Scanner): Fixed the parse of bad string. (thanks to naoya_t)

2009-03-19  higepon  <higepon@users.sourceforge.jp>

        * Patch for build on Windows with VC++ by herumi.

2009-03-18 herumi <herumi@nifty.com>

        * start to compile mosh on Windows with VC

2009-03-18  higepon  <higepon@users.sourceforge.jp>

        * Boehm GC 7.1alpha3 => 7.1

        * TranscodedTextualInputPort.cpp (TranscodedTextualInputPort::getLineNo): Fixed the bug of line number.

        * Object-inl.h (Object::makeCompilerInstruction): Now Mosh works with normal switch/case.

        * Removed getDatumOld

        * Not to use ucs4string::data()

        * Removed unused gc_vector definition.

        * Renamd files and*-let => and-let.

        * r6rs-test-suite : Passes io/port tests.

        * TextualInputPort.cpp (getLine): Fixed the bug of get-line.

        * PortProcedures.cpp : Added TRY/CATCH to put-string.

        * Latin1Codec.cpp (Latin1Codec::getChar): Fixed.

2009-03-17  higepon  <higepon@users.sourceforge.jp>

        * TextualOutputPort.cpp (TextualOutputPort::putDatum): put-datum with inline hex escaped symbol (May be not enough).

        * Reader.y : Accepted reading inline hex escaped symbol.

2009-03-17  kokosabu  <kokosabu@gmail.com>

        * UTF8Codec.cpp : fixed putChar's error-handling.

        * Latin1Codec.cpp : Added encode/decode error-handling.

2009-03-17  higepon  <higepon@users.sourceforge.jp>

        * PortProcedures.cpp : Added put-datum.

        * StandardOutputPort.h (close): Not to close(stdout).

        * Replace the invalid MACRO names like __SCHEME__ to SCHEME_.(thanks to herumi-san).

        * scheme.h (UC): Force the order of operator L and ##. (thanks to herumi-san).

        * compiler.scm (iform-count-size-upto): Added cond clause for $RECEIVE.

        * library.scm (call-with-bytevector-output-port): Fixed wrong arguments.

        * Fixed bytevector-output-port's positions.

        * Fixed the problems on UTF16.

2009-03-16  higepon  <higepon@users.sourceforge.jp>

        * PortProcedures.cpp : bytevector->string checks the BOM things.

        * TranscodedTextualInputOutputPort.h : Moved eol-style implmentation from here to Transcoder.cpp.

        * tools/psyntax-r6rs/rev10_to_10/Makefile : MOSH_GENSYM_START=5000.

        * tools/psyntax-r6rs/rev10_to_10/psyntax/expander.ss (psyntax): Changed file-options to use (rnrs enums).

2009-03-15  higepon  <higepon@users.sourceforge.jp>

        * cprocedures.cpp: We allocate CProcedure Objects after GC_INIT is issued.

        * free-vars.scm : (newline) commented out, since ./mosh test/srfi-misc.scm fails.

2009-03-15  kokosabu  <kokosabu@gmail.com>

        * PortProcedures.cpp : Added newline,
                               Fixed display, write.

2009-03-15  higepon  <higepon@users.sourceforge.jp>

        * CompilerProcedures.cpp : Deleted unused code.

        * ByteArrayBinaryInputPort.cpp : Implmented readBytes, readSome and readAll.

        * ByteArrayBinaryOutputPort.cpp/h : Added for string->bytevector.

2009-03-14  higepon  <higepon@users.sourceforge.jp>

        * Implmented "eol-style" for textual-input-port.

        * Refactoring Transcoder things.

        * Makefile.am : disable-profiler works fine.

2009-03-13  higepon  <higepon@users.sourceforge.jp>

        * Now passes all of (rnrs io simple) tests.

        * PortProcedures.cpp (peek-char): Fixed wrong argument length.

        * library.scm (call-with-output-file): Fixed for mulitple values.

        * Implemented and tested custom-textual-input/output-port.

        * Implemented and tested custom-textual-output-port.

        * test/output-port.scm : Added tests for custom-textual-output-port.

        * test/input-port.scm: Added tests for custom-textual-input-port.

        * Implemented and tested custom-textual-input-port.

        * CustomTextualInputPort.cpp : Added not implemented.

        * CustomBinaryInputOutputPort.cpp : Added <custom-binary-input/output-port>.

        * ErrorProcedures.cpp : Fixed the bug of &i/o-encoding arguments error.

2009-03-12  higepon  <higepon@users.sourceforge.jp>

        * Fixed the bug: Loading serialized librararies causes overwriting current label binding value.
          See compat.ss and http://wiki.monaos.org/pukiwiki.php?Mosh%2FBugs%2Fserialize-library%2Fdebug

2009-03-12  kokosabu  <kokosabu@gmail.com>

        * PortProcedures.cpp : Added put-char.

2009-03-11  higepon  <higepon@users.sourceforge.jp>

        * read.cpp (read_char): u_int32_t => uint32_t. (Thanks to antonio.vieiro).

2009-03-10  higepon  <higepon@users.sourceforge.jp>

        * <string-port> returns native-transcoder.

2009-03-09  higepon  <higepon@users.sourceforge.jp>

        * i/o-read and i/o-write can be raised.

        * open-xxx can raise i/o-file-is-read-only and i/o-file-protection.

        * PortProcedures.cpp : (set-port-position! port position) can raise i/o-invalid-position-error.

        * doc/html/images : Added for documents.

        * We found a bug on serialize-library, we will fix it later.

        * scripts/scmc2fasl.scm (main): Added sanity-check.

        * scripts/binary2c.scm : Set (buffer-mode none). We may have buffering problem.

2009-03-08  kokosabu  <kokosabu@gmail.com>

        * Passed all of file-options pattern tests for output-port.

2009-03-07  higepon  <higepon@users.sourceforge.jp>

        * UTF8Codec.cpp (in): Now (utf-16-codec) raises &i/o-decoding.

        * Added time macro to (mosh) library.

        * bench/run-mosh.scm: Added. Thanks to naoya_t.

        * UtilityProcedures.cpp : Added time-usage. Thanks to naoya_t.

        * lib/mosh/process.ss : Added time macro. Thanks to naoya_t.

        * UTF8Codec.cpp (in): Now (utf-8-codec) raises &i/o-decoding.

        * test/io-error.scm: Added.

        * tools/psyntax-r6rs/rev10_to_10/psyntax/main.ss (condition-printer): Changed to print parent fields.

2009-03-05  higepon  <higepon@users.sourceforge.jp>

        * Passed all of file-options pattern tests for input/output-port.

        * configure.ac: Fixed message for GNU MP.

2009-03-04  higepon  <higepon@users.sourceforge.jp>

        * test/input-output-port.scm : Writing (file-options) tests

        * textual-input/output-port passes all tests.

2009-03-03  higepon  <higepon@users.sourceforge.jp>

        * Added textual-input/output-port not TESTed.

        * TranscodedTextualInputOutputPort.h : Added.

        * TranscodedTextualOutputPort.h : Added.

        * TranscodedTextualInputPort.h : Added.

2009-03-02  higepon  <higepon@users.sourceforge.jp>

        * FileBinaryInputOutputPort.cpp (FileBinaryInputOutputPort::readFromFile): Added.

        * BlockBufferedFileBinaryInputOutputPort.h : Added.

        * LineBufferedFileBinaryInputOutputPort.h : Added.

        * Makefile.am (test): Added test/input-output-port.scm to Makefile.asm

        * BufferedFileBinaryInputOutputPort.cpp (BufferedFileBinaryInputOutputPort): Passes all tests in input-output-port.scm

2009-02-27  higepon  <higepon@users.sourceforge.jp>

        * test/input-output-port.scm : Just passed simple tests.

2009-02-26  higepon  <higepon@users.sourceforge.jp>

        * ProcedureMacro.h : I found a dangerous reinterpret_cast<BinaryInputOutputPort*>. This doesn' work.

2009-02-25  kokosabu  <kokosabu@gmail.com>

        * Added : output-port-buffer-mode.

2009-02-25  higepon  <higepon@users.sourceforge.jp>

        * test/input-output-port.scm : Added.

2009-02-24  higepon  <higepon@users.sourceforge.jp>

        * BufferedFileBinaryInputOutputPort.cpp (BufferedFileBinaryInputOutputPort::fillBuffer): Added some implementations.

2009-02-23  kokosabu  <kokosabu@gmail.com>

        * Added BlockBufferedBinaryOutputPort.h,
                LineBufferedBinaryOutputPort.h,
                StandardErrorOutputPort.h

2009-02-23  higepon  <higepon@users.sourceforge.jp>

        * BufferedFileBinaryInputOutputPort.cpp : Added (Not implemented yet).

        * Added tests for call-with-port.

        * Added peek-char and tests.

        * Moved close() from BinarInputPort to Port Class.

        * test/input-port.scm : Added tests for (get-line textual-input-port).

2009-02-22  higepon  <higepon@users.sourceforge.jp>

        * Added get-datum. get-datum and read raise &lexical and &i/o-read when error occurs.

        * PortProcedures.cpp : Added get-bytevector-all, get-string-n! and get-string-all.

        * PortProcedures.cpp : Added get-bytevector-some.

2009-02-22  kokosabu  <kokosabu@gmail.com>

        * BufferedFileBinaryOutputPort.cpp : Added.

        * BufferedFileBinaryInputPort.cpp : Fixed getU8.

2009-02-21  higepon  <higepon@users.sourceforge.jp>

        * PortProcedures.cpp : Added get-bytevector-n!.

        * BufferedFileBinaryInputPort.cpp : position things works.

2009-02-21  kokosabu  <kokosabu@gmail.com>

        * Added: put-string.

        * Fixed: put-bytevector.

2009-02-21  higepon  <higepon@users.sourceforge.jp>

        * BufferedFileBinaryInputPort.cpp : position things doesn't work yet.

        * test/input-port.scm : FileBinaryInputPort (None-buffering)  passes tests.

        * BufferedFileBinaryInputPort.cpp : Added.

        * test/input-port.scm : Added tests for file-binary-input-port on positions and buffering.

2009-02-20  higepon  <higepon@users.sourceforge.jp>

        * Passes all of string-output-port tests.

        * test/output-port.scm: Adde tests for string-output-port. Now it fails, so commented them out.

        * test/input-port.scm : Added tests for textual-input-port (position things).

        * test/output-port.scm : Added tests for textual-output-port (position things).

        * configure.ac (CFLAGS): O2 => O3.

        * PortProcedures.cpp (transcodedPortEx): Accept binary output also.

        * ProcessProcedures.cpp : Issue 45 in mosh-scheme: spawned process is still alive even when a command is not found by leque.
        When in calling spawn, exevp fails, we should terminated the forked process.

2009-02-20  kokosabu  <kokosabu@gmail.com>

        * Added: make-custom-textual-input-port, make-custom-textual-output-port, put-u8,
                 flush-output-port.

2009-02-20  higepon  <higepon@users.sourceforge.jp>

        * Now profiler is broken. It will be fixed soon.

        * Gloc.h: Added for Global location object. It makes top-level variable lookup much faster.
                  Thanks to shiro kawai for advising me.

2009-02-19  kokosabu  <kokosabu@gmail.com>

        * CustomBinaryOutputPort.cpp : Added.

2009-02-19  higepon  <higepon@users.sourceforge.jp>

        * Now string-input-port supports port-position.

        * StandardOutputPort.h : Added. stdout/stderr doesn't support port-position.

        * StandardInputPort.h : Added. stdin doesn't support port-position.

        * test/input-port.scm : Passes all of the custom binary input port. Yey!.

        * CustomBinaryInputPort.cpp : Added get-bytevector-n for custom-binary-input-port.

2009-02-18  higepon  <higepon@users.sourceforge.jp>

        * Added port-has-set-port-position!?.

        * PortProcedures.cpp : Added port-has-port-position?. It works only for custom-binary-input-port only now.

        * Object.h (scheme): Added toPort().

        * Added : Port.h and BinaryPort.h

        * Changed Port inheritance.

        * Added open-bytevector-input-port.

        * test/input-port.scm: Added tests for (utf-16-codec).

        * lib/mosh/test.ss (mosh): Fixed the bug.

        * test/input-port.scm: Added for tests of Input ports.

        * Added port-eof?.

2009-02-17  higepon  <higepon@users.sourceforge.jp>

        * fileno() => fileNo(). fileno() member function causes compile error on FreeBSD.

        * lib/srfi/%3a98/os-environment-variables.sls (srfi): Added.

2009-02-15  higepon  <higepon@users.sourceforge.jp>

        * Wrote : README and AUTHORS.

        * Arithmetic.cpp (Arithmetic::sin): Make it faster.

        * Enabled following options for GC. These options makes mosh very faster.
          AC_DEFINE(DONT_ADD_BYTE_AT_END)
          AC_DEFINE(LARGE_CONFIG)

          (let loop ([i 0])
            (if (= i 10000000)
              '()
               (begin (vector 1 2 3)
               (loop (+ i 1)))))

        * Object-inl.h (Object::makeObjectArray): Inlined.

        * Vector.h (Vector::Vector): Inlined Constructor for better performance.

        * VM-Run.cpp : Added VECTOR instruction for (vector ...). For better performance.

2009-02-14  higepon  <higepon@users.sourceforge.jp>

        * NUMBER_MUL : Make shortcut for Real-valued multiply.

        * Inlined Object::makeFlonum().

        * lib/core/r5rs.scm: Rewrote quotient, remainder and modulo in C++ for better performance.

2009-02-13  higepon  <higepon@users.sourceforge.jp>

        * bench/aobench.ss: Added for flonum aritmetic operations.

2009-02-12  higepon  <higepon@users.sourceforge.jp>

        * Object-inl.h (Object::isNil): Force to use Immediate value.

        * Not to use isNumber before calling Arithmetic::op*. It causes slow arithmetic.

2009-02-10  higepon  <higepon@users.sourceforge.jp>

        * Added : msse, msse2, msse3 and fpmath=sse for some processors.

        * configure.ac: Added OSX Core2 Duo check.

2009-02-09  higepon  <higepon@users.sourceforge.jp>

        * doc/text/srfi.txt (Title): Added document for SRFIs.

2009-02-08  higepon  <higepon@users.sourceforge.jp>

        * configure.ac: Added -march.

2009-02-07  higepon  <higepon@users.sourceforge.jp>

        * Size reduction srfi 0, 1, 11, 13 and 14.

        * scripts/only-maker.ss : Added.

        * library.scm (show-profile): Make up profiler results. (ungensym things.)

2009-02-07  kokosabu  <kokosabu@gmail.com>

        * PortProcedures.cpp : Added transcoder-codec, transcoder-eol-style,
                                     transcoder-error-handling-mode.

2009-02-06  higepon  <higepon@users.sourceforge.jp>

        * Use Derick Eddington's SRFIs.
        (srfi :0 cond-expand)
        (srfi :1 lists)
        (srfi :2 and-let*)
        (srfi :6 basic-string-ports)
        (srfi :8 receive)
        (srfi :9 records)
        (srfi :11 let-values)
        (srfi :13 strings)
        (srfi :14 char-sets)
        (srfi :16 case-lambda)
        (srfi :19 time)
        (srfi :23 error)
        (srfi :26 cut)
        (srfi :27 random-bits)
        (srfi :31 rec)
        (srfi :37 args-fold)
        (srfi :38 with-shared-structure)
        (srfi :39 parameters)
        (srfi :41 streams)
        (srfi :42 eager-comprehensions)
        (srfi :43 vectors)
        (srfi :48 intermediate-format-strings)
        (srfi :61 cond)
        (srfi :67 compare-procedures)
        (srfi :78 lightweight-testing)
        (srfi :98)

        * PortProcedures.cpp : Adde write-char for srfi-48.

        * lib/srfi/sync_mosh.sh: Added for sync.

        * SRFIs: Following SRFIs are tested and installed.
                 0, 1, 8, 9, 11, 13, 14, 16, 19, 23, 39.

        * test/srfi-misc.scm : Added srfi tests.

        * Added : new srfi system.

        * FileBinaryOutputPort.cpp (putByteVector): Added.

        * Fixed : (exact 154) => 154(ratnum) is wrong.

2009-02-05  higepon  <higepon@users.sourceforge.jp>

        * FileBinaryOutputPort.cpp (FileBinaryOutputPort::bufFlush): Added some ASSERTs.

        * lib/srfi/%3A1.ss: Added SRFI-1.

        * Check and remove g++ warnigs.

        * Renamed (srfi :1) to (mosh srfi :1).
                  This is temporary. We will add (srfi :1) library to lib/srfi soon.

        * Added (host-os) and (library-path) to library (mosh).

        * lib/srfi/%3A41.ss: Added SRFI-41.

        * lib/srfi/%3A38.ss: Added SRFI-39.

        * lib/srfi/%3A38.ss: Added SRFI-38.

        * lib/srfi/%3A28.ss: Added SRFI-28.

        * lib/srfi/%3A27.ss: Added SRFI-27 ported from Ypsilon Scheme.

2009-02-04  kokosabu  <kokosabug@gmail.com>

        * PortProcedures.cpp: Added native-transcoder.

2009-02-04  higepon  <higepon@users.sourceforge.jp>

        * test-data.scm (try-ffi): Improved tests of ffi not to raise some errors thanks to mjt.

        * configure.ac: Fixed copiler opt flags thanks to mjt.

        * Makefile.am (libffitest.so.1.0): gcc -> $(CC) thanks to mjt.

        * psyntax/compat.ss : Now loading serialized library become much faster.
                              We precompiled the invoke code and the visit code both on serialization phase.

2009-02-03  higepon  <higepon@users.sourceforge.jp>

        * tools/psyntax-r6rs/rev10_to_10/psyntax/expander.ss (psyntax): Not to use cache rib. It is not fast and make fasl file much larger.

2009-02-03  kokosabu  <kokosabu@gmail.com>

        * putDatum : Added write of Transcoder.

2009-02-03  higepon  <higepon@users.sourceforge.jp>

        * FileBinaryInputPort.cpp (bufRead1) : Added for specialized case.

        * lib/srfi/%3A14.ss : Added srfi 13 and 14 ported from Ypsilon Scheme. (Thanks to y.fujita)

2009-02-02  higepon  <higepon@users.sourceforge.jp>

        * lib/mosh/control.ss : Added begin0 and let1.

        * lib/mosh/ffi.ss (find-shared-libray): Added.

        * lib/mosh/control.ss : Added (mosh control) and aif.

        * FFI.cpp : Added double support for x86-64.

2009-02-01  higepon  <higepon@users.sourceforge.jp>

        * configure.ac: Added --enable-developer flag default No.
                        Mosh Developer *should* enable this.

        * Makefile.am (install-data-hook): Now we pre-compile R6RS libraries on installation.

        * mosh_config: Added.

        * lib/mosh/config.ss.in (mosh): Added (mosh config) library and document.

2009-01-31  higepon  <higepon@users.sourceforge.jp>

        * Allow fixnum argument to double argument (thanks to id:mjt.)

        * lib/mosh/ffi.ss : Added double/flonum support to FFI system.(IA32).

        * RecordProcedures.cpp (scheme::makeRecordTypeDescriptorEx): Fixed the sealed bug. Thanks to leque(Issue 44).

2009-01-30  higepon  <higepon@users.sourceforge.jp>

        * tools/psyntax-r6rs/rev10_to_10/psyntax/main.ss : Fixed the bug of (raise 1). Thanks to leque(Issue 42).

        * scripts/gen-doc-from-r6rs.scm : R6RS document.

2009-01-30  kokosabu  <kokosabu@gmail.com>

        * PortProcedures.cpp: Added port-transcoder.

2009-01-30  higepon  <higepon@users.sourceforge.jp>

        * scripts/gen-doc-from-r6rs.scm : Added for generating document for R6RS.

2009-01-29  higepon  <higepon@users.sourceforge.jp>

        * doc/text/srfi-98.txt: Wrote document for srfi-98.

        * lib/mosh/process.ss: Wrote document for process management.

        * doc/text/Download.txt.in : Wrote document for download and install.

2009-01-28  higepon  <higepon@users.sourceforge.jp>

        * doc/text/About.txt : Wrote document titled "About".

        * Wrote document for Database Independent Interface.

        * Wrote document for Pretty Printing.

        * Wrote document for Unit Testing.

2009-01-27  higepon  <higepon@users.sourceforge.jp>

        * lib/mosh/test.ss (mosh): Improved test showing results.

2009-01-27  kokosabu  <kokosabu@gmail.com>

        * PortProcedures.cpp : Added port?, textual-port?.

2009-01-26  higepon  <higepon@users.sourceforge.jp>

        * Added dbi-getter and dbi-result->list.

        * lib/dbi.ss: added dbi-connect, dbi-execute and dbi-prepare.

2009-01-23  higepon  <higepon@users.sourceforge.jp>

        * dbi: Added dbi.ss library and tests. (They are empty now).

        * test/clos.scm : Added test for Tiny CLOS.

2009-01-22  higepon  <higepon@users.sourceforge.jp>

        * PortProcedures.cpp : Added output-port?.

        * test/mysql.scm: Added test for mysql library.

        * Added configure option --with-mysql
        ./configure --with-mysql=/usr/lib/libmysqlclient.so.15

        * lib/mysql.ss (libmysqlclient): Completed.

2009-01-21  higepon  <higepon@users.sourceforge.jp>

    * FFIProcedures.cpp (callStub): Now FFI works on X86-64 Linux yeah!.

    * ffitest.c: Added add8 for x86-64.

        * Now Mosh works on PS3 gentoo Linux.(See http://d.hatena.ne.jp/mjt/20090121/p3 )

2009-01-20  kokosabu  <kokosabu@gmail.com>

        * FileBinaryOutputPort.cpp: Implemented buffer mode.

2009-01-20  higepon  <higepon@users.sourceforge.jp>

        * Now Mosh works on x86-64 Linux.

        * Added %ffi-supporeted? procedure.

        * FFIProcedures.cpp : Disabled ffi procedure when not IA32.

        * configure.ac: Added architecture check.

        * Bignum.h : Added code for 64bit.

        * scheme.h: Fixed the size bug of ucs4char. It causes crash on Linux 64bit.

2009-01-19  kokosabu <kokosabu@gmail.com>

        * Changed: file buffer size.

2009-01-18  higepon  <higepon@users.sourceforge.jp>

        * lib/mysql.ss : Added mysql library. It's not enough yet.

        * lib/mosh/ffi.ss (stub-ht): Added mapping (char* . ,%ffi-call->string-or-zero).

        * Added %ffi-call->string-or-zero.

2008-01-18  kokosabu  <kokosabu@gmail.como>

        * FileBinaryOutputPort.cpp: Implemented block mode.

2009-01-17  higepon  <higepon@users.sourceforge.jp>

        * test/ffi.scm (libmysqlclient): check the return value of mysql-real-connect.

2009-01-17  kokosabu  <kokosabu@gmail.com>

        * FileBinaryInputPort.cpp: Added buffer mode.

2009-01-15  higepon  <higepon@users.sourceforge.jp>

        * ObjectTest.cpp: Added for testing "Base system" of Mosh.

        * Makefile.am (test): Renamed some tests.
          (nobase_data_DATA): Added pp.ss to installed files.

        * test/ffi.scm : Added tests for FFI API.

        * lib/mosh/test.ss : Fixed a buf when NG.

        * lib/mosh/ffi.ss : Added.

        * test-data.scm (let*): Added test for %ffi-pointer-ref and %ffi-pointer->string.

2009-01-14  higepon  <higepon@users.sourceforge.jp>

        * Bignum.h (scheme): Fixed conversion things.

2009-01-13  higepon  <higepon@users.sourceforge.jp>

        * FFIProcedures.cpp: Use intptr_t instead of uint64_t.

        * Bignum.h (scheme): Added for compatibility.

        * configure.ac : On OSX don't use -shared option use -dynamiclib option instread.

2009-01-12  higepon  <higepon@users.sourceforge.jp>

        * Added %ffi-call->void.

        * FFITest.cpp (TEST_F): Added test for FFI ByteVector.

        * FFI.cpp (CStack::push): Added char* support to FFI.

2009-01-11  higepon  <higepon@users.sourceforge.jp>

        * FFITest.cpp : Added Test for pushing Fixnum to CStack.

        * FFIProcedures.cpp : Added %ffi-open and %ffi-lookup.

        * FFITest.cpp : Added.

        * FFI.cpp: Added for Foreign Function Interface.

        * Makefile.am (noinst_LTLIBRARIES): Added libffitest.la for test.

2009-01-10  higepon  <higepon@users.sourceforge.jp>

        * test-data.scm : Added some datum comment tests.

        * Reader.y (datum): Fixed "Issue 36: double datum comment causes error" pointed out by leque.
                            Thanks to SaitoAtsushi for the patch.

2008-01-08  kokosabu  <kokosabu@gmail.com>

        * Changed: get-bytevector-u(file).

2009-01-09  higepon  <higepon@users.sourceforge.jp>

        * shell: Added.

        * lib/mosh/shell/repl.ss: Added Shell REPL.

        * lib/mosh/shell.ss : Added Shell script library.

        * VM(parent) ignores SIGINT, child use default handler for SIGINT.

        * lib/mosh/shell.scm : Added -> and $->. Works like following ($-> ls (grep cpp) (grep main)).

        * tools/psyntax-r6rs/rev10_to_10/psyntax/expander.ss: don't use (make-cache-rib).

2008-01-08  kokosabu  <kokosabu@gmail.com>

        * Added: lookahead-u8(file, bytearray, custom).

2009-01-08  higepon  <higepon@users.sourceforge.jp>

        * tools/psyntax-r6rs/rev10_to_10/psyntax/main.ss : Set library-path to absolute.

        * library.scm (expand-path): Added expand-path.

        * ProcessProcedures.cpp (setCurrentDirectoryDEx): Added set-current-directory!.

        * lib/mosh/shell.scm: Added spawn and spawn->string.

2009-01-07  higepon  <higepon@users.sourceforge.jp>

        * library.scm (%spawn): Added %spawn.

        * PortProcedures.cpp : Added input-port? and binary-port?.

        * FileBinaryOutputPort.cpp (FileBinaryOutputPort): Not to use FILE*, use fileno instead.

        * ProcessProcedures.cpp (internalPipeEx): Added %pipe procedure.

        * VM.cpp (values2): Added for shortcut.

        * %exec takes more arguments.

        * BinaryInputPort.h : Added fileno() function.

        * BinaryOutputPort.h : Added fileno() function.

        * FileBinaryInputPort.cpp (FileBinaryInputPort): fileno_ -> filno()

2009-01-06  higepon  <higepon@users.sourceforge.jp>

        * compiler.scm (pass2/const-inliner): Fixed invalid const-inliner.(thanks mrc.mgg)

2009-01-06  kokosabu  <kokosabu@gmail.com>

        * FileBinaryInputPort: stream to file descriptor.

2009-01-06  higepon  <higepon@users.sourceforge.jp>

        * lib/mosh/pp.scm (mosh): Added (mosh pp) library.

        * Added %exec. Not *Tested* yet.

        * ProcessProcedures.cpp (internalForkEx): Added %fork procedure.
                             (internalWaitpidEx): Added %waitpid procedure.

        * ProcessProcedures.cpp.h: Added.

2009-01-05  kokosabu  <kokosabu@gmail.com>

        * Fixed: fxdiv, fxmod, fxdiv0, fxmod0.

        * Makefile.am: '/usr/local/bin/re2c' to 're2c'.

2009-01-05  higepon  <higepon@users.sourceforge.jp>

        * lib/mosh/shell.scm (shell-utilities): Added (experimental).

        * scanner.re (Scanner): Allow '-xx' identifier for shell mode.

2009-01-04  higepon  <higepon@users.sourceforge.jp>

        * test/srfi-19-test-suite.scm: Added test for srfi-19.

        * lib/srfi/%3A19.ss (srfi): Added srfi-19 support.

        * UtilityProcedures.cpp (microsecondEx): Added microsecond procedure.
                              (localTzOffsetEx): Added local-tz-offset.

2009-01-03  higepon  <higepon@users.sourceforge.jp>

        * main.cpp (main): Added --loadpath option.

        * Added .mosh.sls prefix file loading.

        * tools/psyntax-r6rs/rev10_to_10/psyntax/main.ss : Use MOSH_LOADPATH for adding load-library-path.

        * When a port is not referenced by any objects, it will be closed automatically.

        * TestingFileBinaryOutputPort.h : Test for closing port automatically.

        * tools/psyntax-r6rs/rev10_to_10/psyntax/expander.ss (guard-macro): Allowed definition in guard body.

2009-01-02  higepon  <higepon@users.sourceforge.jp>

        * Makefile.am : Added R6RS pre-compilation support!.

        * FaslTest.cpp (TEST_F): Added write/read support of EqvHashTable.

        * Fasl.h (scheme): Added write/read support of Record.

        * FaslTest.cpp (TEST_F): Added Test for writing Records. Yeah it's test first.

2009-01-01  higepon  <higepon@users.sourceforge.jp>

        * Changed libtool to 2.2.6a.

        * PortProcedures.cpp (standardErrorPortEx): Added.
                             (standardOutputPortEx): Added.

        * test-data.scm : Added with-input-from-file tests.

        * TestingSignalHandler.cpp (signal_handler): Added stub for test.

2008-12-31  higepon  <higepon@users.sourceforge.jp>

        * TestPort.cpp: Added for Testing port.

        * Makefile.am (mosh_LDADD): Added libmosh.a support.
                                    It decreases the build dependency.

        * StringTextualOutputPort.h (scheme): Break dependency.

        * Arithmetic.cpp (numberToString): Break dependency.

2008-12-30  higepon  <higepon@users.sourceforge.jp>

        * scheme.h (MOSH_FATAL): Added.

        * main.cpp (main): We break the theVM global variable dependencies! Yey!.

        * TestVM.cpp (TEST_F): Added StackTrace3 test.

        * VM.cpp (VM::mayBeStackPointer): Added.

2008-12-29  higepon  <higepon@users.sourceforge.jp>

        * VM-Run.cpp (run): Added for breaking build dependencies.

        * VM-Profiler.cpp: Added for breaking build dependencies.

2008-12-28  higepon  <higepon@users.sourceforge.jp>

        * Added gtest-1.2.1 for testsing.

        * TestVector.cpp (TEST): Added.

        * tools/psyntax-r6rs/rev10_to_10/psyntax/main.ss (repl): REPL now accepts mulitple lines.

2008-12-27  higepon  <higepon@users.sourceforge.jp>

        * VM.cpp (getStackTrace): Safe stack trace.

        * tools/psyntax-r6rs/rev10_to_10/psyntax/expander.ss: Disabled extract-trace which is not used.

2008-12-26  higepon  <higepon@users.sourceforge.jp>

        * Passed all of eval tests of R6RS test suite.

        * VM.cpp (evalAfter): Added new eval System. It needs refactoring.

        * compiler.scm (compile-w/o-halt): Adde for new eval.

2008-12-25  higepon  <higepon@users.sourceforge.jp>

        * scanner.re (scan): Fixed nested comment. Thanks to leque.
                     (scan): Fixed #!r6rs comment style.
                     (Scanner::scan): Added DELMITER support.

        * Passed all of conditions tests of R6RS test suite.

        * tools/psyntax-r6rs/rev10_to_10/psyntax-buildscript-mosh.ss (identifier->library-map): Added i/o-error-position

        * Passed all of R5RS compatibility tests of R6RS test suite.

        * tools/psyntax-r6rs/rev10_to_10/psyntax-buildscript-mosh.ss (identifier->library-map): Added ne,se to definition of '=>'.

        * test-data.scm (read-write-invariant?): Added some tests.

        * TextualOutputPort.cpp (putDatum): Fixed write of #\nul. (Thanks to leque).
                                (putDatum): Added write of #\vtab.
                                (putDatum): Fixed write of strings which include "\a".

        * Passed all of reader tests of R6RS test suite.

        * r6rs-test-suite/Makefile: Added reader test.

        * scanner.re (Scanner::scan): Fixed reader of number. It needed delimiter, but now not necessary.

2008-12-24  higepon  <higepon@users.sourceforge.jp>

        * TextualOutputPort.cpp (putDatum): Fixed. In some situation Flonum write buffer is not enough.

        * library.scm (char-general-category): Fixed wrong usage of integer->char.

        * ucs4string.h : Added isValidScalar(). It checks whether integer value is valid Unicode scalar or not.

        * VM.cpp (getStackTrace): Improved stack trace.

2008-12-23  higepon  <higepon@users.sourceforge.jp>

        * tools/psyntax-r6rs/rev10_to_10/psyntax/expander.ss (guard-macro): Fixed.

        * VM.cpp (VM::run): Added LOCAL_CALL instruction for better performance.

2008-12-21  higepon  <higepon@users.sourceforge.jp>

        * compiler.scm (errorf): Defined for compatibility.

        * EqvHashTable.cpp : Modiffied to eqv-hashtable.

        * lib/core/hashtable.scm (make-eqv-hashtable): Added for bug fix.

        * Makefile.am: Merged branch/pass2define-bug to trunk.

        * call.inc.cpp: Added for better performance. (L1 cache miss)

2008-12-20  higepon  <higepon@users.sourceforge.jp>

        * Added checking index out of range vector-set! and vector-ref.

        * Use NUMBER_ADD instead of NUMBER_SUB on some situation.

        * instruction.scm: Removed some compound instruction.

2008-12-19  higepon  <higepon@users.sourceforge.jp>

        * Fasl.h (scheme): Changed data structure for better performance.

        * VM-inl.h (pop): Added pop();

        * (define-insn VECTOR_REF_PUSH 0)
        * (define-insn REFER_LOCAL_CALL 2)

        * tools/psyntax-r6rs/rev10_to_10/psyntax/library-manager.ss (psyntax): Added fast-equal?.

        * Fasl.h (scheme): Changed Fasl for Instruction. It fits 8 bit.

        * Added (define-insn REFER_FREE_CALL 2)
        * Added (define-insn REFER_GLOBAL_PUSH 1)
        * Added (define-insn REFER_LOCAL_VECTOR_REF 1)
        * Added (define-insn REFER_LOCAL_VECTOR_SET 1)
        * Added (define-insn PUSH_CONSTANT_VECTOR_SET 1)

2008-12-18  higepon  <higepon@users.sourceforge.jp>

        * Removed some compound instructions.

        * Added (define-insn REFER_LOCAL_BRANCH_NOT_LT 2).

        * Added (define-insn REFER_LOCAL_BRANCH_NOT_NULL 2).

        * Added (define-insn REFER_LOCAL_PUSH_CONSTANT_BRANCH_NOT_LE 3)
                (define-insn REFER_LOCAL_PUSH_CONSTANT_BRANCH_NOT_GE 3)
                (define-insn REFER_LOCAL_PUSH_CONSTANT_BRANCH_NOT_NUMBER_EQUAL 3)

        * Added graph.

2008-12-18  kokosabu  <kokosabu@gmail.com>

        * Added: utf-16-codec.

        * Added: latin-1-codec.


2008-12-17  higepon  <higepon@users.sourceforge.jp>

        * VM.cpp (run): Removed NUMBER_LE_TEST and REFER_LOCAL0_EQV_TEST.

        * CompilerProcedures.cpp (pass4FixupLabel): Added peep hole optimization for instructions below.

        * VM.cpp : Added new Instructions BRANCH_NOT_(LE|LT|GE|GT).
                   Added BRANCH_NOT_NULL, BRANCH_NOT_NUMBER_EQUAL, BRANCH_NOT_EQ, BRANCH_NOT_EQV and BRANCH_NOT_EQUAL.

2008-12-17  kokosabu  <kokosabu@gmail.com>

        * Added: buffer-mode?.

2008-12-16  higepon  <higepon@users.sourceforge.jp>

        * CodeBuilder.cpp (CodeBuilder::combineInstructionsArgument1): Enabled REFER_GLOBAL_CALL.

2008-12-16  kokosabu  <kokosabu@gmail.com>

        * Added: <buffer-mode symbol>, <error-handling-mode symbol>.


2008-12-15  higepon  <higepon@users.sourceforge.jp>

        * compiler.scm (pass3/$if): Omit the jump after then clause.
                       (pass2/$if): Omit "if" when (if const then else) appears.
                       (pass3/$if): (if a b #f) => (if a b IT).

2008-12-14  higepon  <higepon@users.sourceforge.jp>

        * compiler.scm (parse-lambda-vars): Return values.
                       (lambda-has-define?): Rewrote.
                       (pass1/cond->iform): Added cond expansion.
                       (pass2/$if): Ported pass2/$if from Gauche.

        * Removed library support which is not used.

2008-12-14  kokosabu  <kokosabu@gmail.com>

        * EolStyle.h: Removed.

        * Added: native-eol-style.

        * config.sub: Added.

        * config.guess: Added.

2008-12-13  higepon  <higepon@users.sourceforge.jp>

        * compiler.scm (pass1/call): Fixed tail? flag for arguments of $call.
                       (pass3/$if): optimization for (if (not x) a b) => (if x b a).

        * VM.cpp (VM_ASSERT): Added VM_ASSERT. It shows dc and cl register.

        * CompilerProcedures.cpp (findSetsLabel): Fixed findSets for searching in $LABEL.

        * compiler.scm : Fixed pass3/find-sets for searching in $LABEL.

2008-12-12  higepon  <higepon@users.sourceforge.jp>

        * compiler.scm (pass3/$receive): Fixed the bug of counting depth of vals clause.
                       (pass1/receive): Fixed wrong tail? flag.

2008-12-11  higepon  <higepon@users.sourceforge.jp>

        * compiler.scm (pass3/$call): Fixed the bug for nested name loop.

2008-12-09  higepon  <higepon@users.sourceforge.jp>

        * CompilerProcedures.cpp (disasmEx): disasm works.

2008-12-08  higepon  <higepon@users.sourceforge.jp>

        * CompilerProcedures.cpp (scheme::disasmEx): Added disasm, but it doesn't work yet!

        * VM.cpp (dumpCompiledCode): Added for debug.

        * scripts/gen-insn.scm (print-to-string): Added generation of toSourceString().

        * compiler.scm (pass1/sexp->iform): Fixed wrong tail? flag for cons and values.

2008-12-07  kokosabu  <kokosabu@gmail.com>

        * Symbol.cpp, Symbol.h: Added <eol-style symbol>.

        * EolStyle.h: Added.

2008-12-07  higepon  <higepon@users.sourceforge.jp>

        * library.scm (with-input-from-file): Fixed for multiple values. (thx leque)

        * CompilerProcedures.cpp (scheme::labelEx): Added visited.

        * vm.scm (VM): Fixed the error check of SHIFTJ.

        * compiler.scm (define-pass2/tracable): Added for debug.
                       (pass3/$label): Added visited? check.

2008-12-06  higepon  <higepon@users.sourceforge.jp>

        * compiler.scm (pass2/collect-call): Added an opportunity of varialbe renaming.
                                 (pp-iform): Added code for $RECEIVE node.

2008-12-05  higepon  <higepon@users.sourceforge.jp>

        * Fixed optimization bug. Rewrote pass2/optimize-local-ref, pass2/remove-vars and pass2/$let.

2008-12-04  higepon  <higepon@users.sourceforge.jp>

        * compiler.scm : pass2/$label to pass2/dispatch-table.

        * compiler.scm : Fixed: pass1/asm-1-arg passes wrong "tail?" flag to later process.
                        (pass2/classify-local-ref-call): Fixed for set-count != 0 condition.

2008-12-03  higepon  <higepon@users.sourceforge.jp>

        * Makefile.am: ./mosh => mosh.

        * VM.cpp (VM::run): Added SHIFTJ Instruction.

        * compiler.scm: Fixed the bug of embedded/jump optimization which is across the let boundary.
                        See the comment on pass3/$call.

2008-12-01  higepon  <higepon@users.sourceforge.jp>

        * tail-context => #t when starting compilation.

        * compiler.scm (iform-copy-zip-lvs): Fixed the bug of miss copying of $lambda.lvars.ref-count.
                                             See http://d.hatena.ne.jp/higepon/20081201/1228113798.

2008-11-30  higepon  <higepon@users.sourceforge.jp>

        * compiler.scm (imap): Adde inlinable map.

        * tools/psyntax-r6rs/rev10_to_10/Makefile (all): Added normal mode and rescue mode.

2008-11-29  higepon  <higepon@users.sourceforge.jp>

        * example/affine.scm : Added.

        * Psyntax pass through the and/or to backend.

2008-11-28  higepon  <higepon@users.sourceforge.jp>

        * lib/lambda/wiki.ss: Applied a patch by xsloader.

        * CompilerProcedures.cpp (pass4FixupLabel): Added peephole-optimization for VM on C++.

        * compiler.scm: Added peephole-optimization for VM on gauche.

2008-11-27  higepon  <higepon@users.sourceforge.jp>

        * scripts/bench2.scm: Added.

        * lib/mosh/condition.ss : Changed see https://ironscheme.svn.codeplex.com/svn/IronScheme/IronSchemeConsole/build/conditions.ss
                                  and https://bugs.launchpad.net/ikarus/+bug/302023.

2008-11-26  higepon  <higepon@users.sourceforge.jp>

        * Added : make-promise, delay and force.

        * tools/psyntax-r6rs/rev10_to_10/psyntax/internal.ss (psyntax): Tuning.

        * Added: tiny clos.

2008-11-26  kokosabu  <kokosabu@gmail.com>

        * Implemented All of procedures defined in R6RS lib 11.2 Fixnums.

2008-11-25  higepon  <higepon@users.sourceforge.jp>

        * Flonum.h : Fixed dereferencing type-punned pointer will break strict-aliasing rules.

        * lib/core/r5rs.scm: Added R5RS comppatible procedures.

        * Passed all of base tests of R6RS test suite.

        * VM.cpp (run): Fixed the bug when continuation is called without argument.

        * Added: COMPILE_ERROR instruction for error detection of letrec.

2008-11-25  kokosabu  <kokosabu@gmail.com>

        * Added : fxbit-count, fxlength, fxfirst-bit-set, fxbit-set?, fxcopy-bit, fxbit-field,
                  fxcopy-bit-field, fxarithmetic-shift, fxarithmetic-shift-left, fxarithmetic-shift-right,
                  fxrotate-bit-field, fxreverse-bit-field.

        * Fixed : fx-.

2008-11-24  higepon  <higepon@users.sourceforge.jp>

        * compiler.scm (pass1/letrec): Added uninitialized value detection.

        * Fixed error procedure.

        * Fixed integer->char bug.

        * Added string-copy and string-for-each.

        * Fixnum.cpp (Fixnum::integerDiv): Fixed the bug.
                                           The result of integerDiv can be Bignum,
                                           So use Bignum::makeInteger().

        * Fixed (/ 0.000 0) => +inf.0.

        * Fixed (sqrt -5).

        * NumberReader.y (naninf): Fixed imag-part of +inf.

        * Fixed : string=? for arguments length >= 3.

        * Improved : write and display of compound-condition and record.

        * Added symbol=?, boolean=?.

2008-11-23  higepon  <higepon@users.sourceforge.jp>

        * Fixed 1e10 style read for decimal.

        * lib/mosh/condition.ss : Added &no-nans and &no-infinities.

        * Passed all of syntax-case tests of R6RS test suite.

        * Passed all of flonums tests of R6RS test suite.

        * Passed all of bitwise tests of R6RS test suite.

        * Bignum.h : Fixed the bug of bitwise-length when number is negative.

        * Added: number->string.

        * Rewrote: real-part and imag-part.

        * Added: make-rectangular, make-polar, angle and magnitude.

        * Rewrote: expt for Complex numbers.

2008-11-23  kokosabu  <kokosabu@gmail.com>

        * Added : fx+/carry, fx-/carry, fx*/carry, fxnot, fxand, fxior, fxxor, fxif.

2008-11-22  higepon  <higepon@users.sourceforge.jp>

        * lib/core/base.scm (exact-integer-sqrt): Added.

        * Added asin, acos for Complex number.

        * Rewrote sqrt for Complex number.

        * Added angle procedure and tests.

        * Added test for magnitude.

2008-11-22  kokosabu  <kokosabu@gmail.com>

        * Added : fx-, fxdiv-and-mod, fxdiv, fxmod, fxdiv0-and-mod0, fxdiv0, fxmod0.

        * Fixnum.h : fixed BITS.

2008-11-21  kokosabu  <kokosabu@gmail.com>

        * Added : fix*.

        * Fixnum.h : fixed MAX.

        * Makefile.am : fix sed option.

2008-11-21  higepon  <higepon@users.sourceforge.jp>

        * Rewrote string->number.

        * NumberScanner.re Fixed a heavy bug. It can distinguish between "1e2" and "#xe3".

2008-11-20  higepon  <higepon@users.sourceforge.jp>

        * Added : cos ,sin and tan.

        * Flonum.h : Added isNegativeZero().
                     This can distinguish between 0.0 and -0.0.

        * Added : log.

2008-11-20  kokosabu  <kokosabu@gmail.com>

        * Added : fx+.

2008-11-19  higepon  <higepon@users.sourceforge.jp>

        * Added : exp

        * Added : ratinalize originally from Ypsilon Scheme.

        * Fasl.cpp : Added Flonum support.

2008-11-19  kokosabu  <kokosabu@gmail.com>

        * Added : fxmax, fxmin.

2008-11-18  higepon  <higepon@users.sourceforge.jp>

        * Added : floor, ceiling, round and truncate.

        * Rewrote : denominator and numerator.

        * Added : gcd and lcm.

        * Rewrote : odd?, +, -, *, /, abs, div, mod, div0, mod0, div-and-mod div0-and-mod0.

2008-11-18  kokosabu  <kokosabu@gmail.com>

        * Added : fxzero?, fxpositive?, fxnegative?, fxodd?, fxeven?.

2008-11-17  higepon  <higepon@users.sourceforge.jp>

        * Rewrote even? for new numeric tower.

        * lib/srfi/%3A26.ss (srfi): Added srfi :26.

        * Implemented R6RS ByteVectors.

        * ArithmeticProcedures.cpp : Added magnitude.

        * Added : Fixnum.cpp

        * lib/core/bytevector.scm : Added bytevector-uint-ref, bytevector-sint-ref, bytevector-uint-set!
                                          bytevector-sint-set!, bytevector->uint-list, bytevector->sint-list
                                          uint-list->bytevector and sint-list->bytevector.

        * Added: bytevector-ieee-single-ref, bytevector-ieee-double-ref,
                 bytevector-ieee-single-set!, bytevector-ieee-double-set!,
                 bytevector-ieee-single-native-set! and bytevector-ieee-double-native-set!.

2008-11-16  higepon  <higepon@users.sourceforge.jp>

        * Added: bytevector-ieee-single-native-ref and bytevector-ieee-double-native-ref.

        * Modified bytevector 64bit ref/set! procedures using new numeric tower.

        * Reading all kind of numbers works fine.

        * NumberReader.y: Implemented read8 / read16.

        * compiler.scm (pass1/asm-n-args): Fixed (- obj) quotation bug.

2008-11-16  kokosabu  <kokosabu@gmail.com>

        * Added : fx>?, fx<?, fx>=?, fx<=?.

2008-11-15  higepon  <higepon@users.sourceforge.jp>

        * fixed suffix bug of read number.

        * reading number10 works fine(Almost). But it needs more and more tests.

2008-11-15  kokosabu  <kokosabu@gmail.com>

        * FixnumProcedures.cpp, FixnumProcedures.h : Added.

        * Added : fx=?.

2008-11-14  higepon  <higepon@users.sourceforge.jp>

        * Added read of 10. +nan.0, +inf.0, 2/3

        * ByteVectorProcedures.cpp (bytevectorU32NativeRefEx): Fixed for Bignum.

        * Makefile.am (mosh_CFLAGS): Changed -O3 => -O2. Because it causes miss compilation of NumberReader.tab.cpp with g++ 4.1.3.

2008-11-13  kokosabu  <kokosabu@gmail.com>

        * Fixed max, min.

2008-11-13  higepon  <higepon@users.sourceforge.jp>

        * Implemented all of reading number2.

        * Added read of #i#b-01 style.

        * Added read of #i#b01 style.

        * Added read of #b01 style.

2008-11-12  higepon  <higepon@users.sourceforge.jp>

        * NumberScanner.re : Added.

        * NumberReader.y: Added.

2008-11-11  higepon  <higepon@users.sourceforge.jp>

        * Added : complex?, real?, integer?, real-valued?, rational-valued? adn integer-valued?.

        * Implemented All of procedures defined in R6RS lib 11.4 Exact bitwise arithmetic.

        * Added : bitwise-arithmetic-shift-right, bitwise-arithmetic-shift.

2008-11-10  higepon  <higepon@users.sourceforge.jp>

        * Added : bitwise-arithmetic-shift-left.

        * Added : bitwise-not, bitwise-and, bitwise-ior, bitwise-xor, bitwise-bit-count
                  bitwise-length, bitwise-first-bit-set and bitwise-if.

        * lib/core/flonum.scm, lib/core/bitwise.scm: Added.

        * lib/core: Added. We place base library here.

        * BitwiseProcedures.cpp/.h: Added.

2008-11-09  higepon  <higepon@users.sourceforge.jp>

        * Implemented All of procedures defined in R6RS lib 11.3 Flonums.

        * Added : fldiv, flmod, fldiv-and-mod, fldiv0, flmod0, fldiv0-and-mod0
                  flnumerator, fldenominator, flfloor, flceiling, fltruncate, flround
                  flexp, fllog, flsin, flcos, fltan, flasin, flacos, flatan, flsqrt
                  flexpt and fixnum->flonum.

2008-11-08  higepon  <higepon@users.sourceforge.jp>

        * Added : flabs.

        * scripts/gen-cproc.scm (proc-name->c-proc-name): Added special case for fl/ and fl-.

        * Added fl=?, fl>?, fl>=?, fl<?, fl<=?, real->flonum, flodd?, fleven?
                flfinite?, flinfinite?, flnan?, flmax, flmin, fl+, fl-, fl*, fl/.

        * test-data.scm : Added definition syntax. You can pre-define something necessary for test.

        * Added : denominator and numerator.

2008-11-07  higepon  <higepon@users.sourceforge.jp>

        * Added : nan?, finite? and infinite?

        * Flonum.h : Added isNan.

        * Added positive? and negative?

        * Added exact.

        * Added exact? and inexact?

        * VM.cpp : Check max-stack on LET_FRAME. If stack overflows, expand it.

        * compiler.scm: Added max-stack operand to LET_FRAME.

2008-11-05  higepon  <higepon@users.sourceforge.jp>

        * Implemented : Complex number normalization.

        * Implemented  +, -, *, /, >, >=, <, <=, = between Compnum and (Rational, Fixnum ,Flonum, Bignum and Compnum).

        * vm.cpp (setAfterTrigger1): Fixed stack bug.

2008-11-04  higepon  <higepon@users.sourceforge.jp>

        * Implemented = between Compnum and Compnum.

        * scripts/gen-test.scm: Changed for showing progress.

2008-11-03  higepon  <higepon@users.sourceforge.jp>

        * Compnum.h : Added.

        * Added normalization of Ratnum.

        * Added normalization of Bignum.

        * ArithmeticProcedures.h : Added fixnum?, fixnum-width, least-fixnum and greatest-fixnum.

        * Implemented +, -, *, /, >, >=, <, <=, = between Bignum and (Rational, Fixnum ,Flonum and Bignum).

        * Added Bignum.

2008-11-02  higepon  <higepon@users.sourceforge.jp>

        * Implemented +, -, *, /, >, >=, <, <=, = between Flonum and (Rational, Fixnum and Flonum).

        * Fixnum.h: Added Fixnum utility functions.

        * Added: (inexact ...).

        * Flonum.h: Added Flonum.

2008-11-01  higepon  <higepon@users.sourceforge.jp>

        * Arithmetic.cpp : Implemented +, -, *, /, >, >=, <, <=, = between Fixnum and Rational.

        * Rational.h : Added.

        * configure.ac: Added GMP lib check.

2008-10-31  higepon  <higepon@users.sourceforge.jp>

        * 0.0.7 released.

2008-10-30  higepon  <higepon@users.sourceforge.jp>

        * PortProcedures.cpp (statMtimeEx): Added stat-mtime.

        * scripts/pre-compile-r6rs.scm: Added.

2008-10-29  higepon  <higepon@users.sourceforge.jp>

        * tools/psyntax-r6rs/rev10_to_10/psyntax/expander.ss (psyntax): Updated to newest version which is found on IronScheme.

2008-10-28  higepon  <higepon@users.sourceforge.jp>

        * Remove -b option. It becomes default behavior of Mosh.

        * VM.cpp (getStackTrace): Fixed the getStackTrace() bug.

        * PortProcedures.cpp (getStringNEx): Added get-string-n.

2008-10-27  higepon  <higepon@users.sourceforge.jp>

        * compiler.scm (cput-shift!): Cut off (SHIFT n m) instruction when m == 0.
                       (pass3/let-frame-size): Added.

        * VM.cpp (VM::expandStack): Added auto stack expansion when stack is overflow.

2008-10-25  higepon  <higepon@users.sourceforge.jp>

        * complation of Mosh and loading speed becomes much Faster with Fasl.

        * Changed the way to precompile and load psyntax "embeded way" to "fasl embeded way".

        * VM.cpp : Changed top-level prefix for making it valid symbol.

        * TextualOutputPort.cpp (TextualOutputPort::putDatum): Fixed the bug of writing compiler-insn.

2008-10-24  higepon  <higepon@users.sourceforge.jp>

        * scripts/binary2c.scm (main): Added for Fasl.

        * PortProcedures.cpp (getU8Ex): Fixed the EOF bug.
                     (openInputFileEx): Added open-input-file.

        * library.scm (condition-printer): Fixed the double fault bug.

        * UtilityProcedures.cpp (makeInstructionEx): Added make-compiler-instruction and make-instruction.

        * reader.y : Not to use append for terrible bad performance.

        * scripts/binary2c.scm (main): Added for Fasl.

2008-10-23  higepon  <higepon@users.sourceforge.jp>

        * Fasl.cpp : Added for Fast loading.

2008-10-21  higepon  <higepon@users.sourceforge.jp>

        * library.scm (show-profile): Fixed profiler SEGV.

        * VM.cpp (VM::run): Fixed the bug of REFER_GLOBAL_CALL.

        * Equivalent.h (scheme): Fixed bug of equality of Record.

        * lib/srfi/%3A98.ss (srfi): Added srfi 98 support.

        * R6RS interactive REPL works well.
               : (import ...) on REPL works well also.

        * UtilityProcedures.cpp (unGenSym): Added.

        * UtilityProcedures.h: rename freeproc.h to UtilityProcedures.h.

2008-10-20  higepon  <higepon@users.sourceforge.jp>

        * VM.cpp : Removed "set! to unbound variable" check on ASSIGN_GLOBAL for psyntax.

        * library.scm (call-with-port): Added call-with-port.

        * PortProcedures.cpp (getLineEx): Added get-line.

2008-10-19  higepon  <higepon@users.sourceforge.jp>

        * ByteVectorProcedures.cpp : Added utf16->string and string->utf16.

        * ByteVectorProcedures.cpp : Added utf32->string and string->utf32.

        * UTF16Codec.h : Added.

        * UTF16Codec.cpp : Added.

        * UTF32Codec.h : Added.

        * UTF32Codec.cpp : Added.

        * ByteVectorProcedures.cpp : Added string->utf8.

2008-10-18  higepon  <higepon@users.sourceforge.jp>

        * ErrorProcedures.cpp (throwIOError): Added for Codec Error.

        * Added: bytevector->string and string->bytevector.

2008-10-16  higepon  <higepon@users.sourceforge.jp>

        * Added: bytevector-u64-native-ref, bytevector-s64-native-ref
               , bytevector-u64-native-set! ,bytevector-s64-native-set!
               , bytevector-u64-ref, bytevector-s64-ref
               , bytevector-u64-set! and bytevector-s64-set!.

        * Added: bytevector-u32-native-ref, bytevector-s32-native-ref
               , bytevector-u32-native-set! ,bytevector-s32-native-set!
               , bytevector-u32-ref, bytevector-s32-ref
               , bytevector-u32-set! and bytevector-s32-set!.

        * Added: bytevector-u16-native-ref, bytevector-s16-native-ref
               , bytevector-u16-native-set! and bytevector-s16-native-set!.

        * ByteVectorProcedures.cpp (scheme::bytevectorU16RefEx): Added bytevector-u16-ref.

2008-10-15  higepon  <higepon@users.sourceforge.jp>

        * ByteVectorProcedures.cpp (bytevectorEqPEx): Added bytevector=?.
                                   (bytevectorFillDEx): Added bytevector-fill!.
                                   (bytevectorCopyDEx): Added bytevector-copy!.
                                   (bytevectorCopyEx): Added bytevector-copy.
                                   : Added bytevector-u8-set!, bytevector-u8-ref, bytevector-s8-ref and bytevector-s8-set!.
                                   (u8ListToByteVector): Added u8-list->bytevector and bytevector->u8-list.

        * ByteVector.h (equal): Added.

        * ByteVectorProcedures.cpp (makeBytevectorEx): Added make-bytevector.

        * Equivalent.cpp (equal): Added bytevector compare.

        * ByteVectorProcedures.cpp (nativeEndiannessEx): Added native-endianness.

        * ByteVectorProcedures.h: Added.

        * ByteVectorProcedures.cpp: Added.

2008-10-14  higepon  <higepon@users.sourceforge.jp>

        * main.cpp (main): Added debug-expand mode which shows me the result of psyntax expansion.

        * Makefile.am (test): Added library-load path functions.

        * lib/srfi/%3A8.ss: Added srfi-8 support for R6RS.

        * Makefile.am (nobase_data_DATA): Added installation of srfi/%3A8.ss

2008-10-13  higepon  <higepon@users.sourceforge.jp>

        * PortProcedures.cpp : Added current-directory and standard-library-path.

2008-10-12  higepon  <higepon@users.sourceforge.jp>

        * Addes psyntax/rev0_to10 directory.

        * Added let*-values,

        * Added case-lambda.

        * Added source information to psyntax error message.

        * r6rs-examples/psyntax.scm: Added newest version rev 10 of psyntax.

        * scripts/gen-pre-compiled-faster-cpp.scm (collect-list): Added dot-pair support for (collect-list '(((#(scheme-id else) any . each-any)))).

        * library.scm (case-lambda): Added case-lambda.

2008-10-10  higepon  <higepon@users.sourceforge.jp>

        * VM.cpp (run): Added kind message for wrong number arguments.

2008-10-09  higepon  <higepon@users.sourceforge.jp>

        * library.scm (vector-map): Fixed bug.

        * ListProcedures.cpp : (length p) raise error when (not (list? p)).

2008-10-07  higepon  <higepon@users.sourceforge.jp>

        * Scanner.cpp: Added #xff style number.

        * scanner.re (Scanner): RADIX_16.

        * ByteVector.h (scheme): Modified assert.

        * reader.y (RIGHT_PAREN): Added bytevector check.

2008-10-05  higepon  <higepon@users.sourceforge.jp>

        * Closure.cpp (Closure::sourceInfoString): Fixed SEGV when there is no source location information.

2008-10-03  higepon  <higepon@users.sourceforge.jp>

        * freeproc.cpp (bytevectorPEx): Added bytevector?.

2008-10-02  higepon  <higepon@users.sourceforge.jp>

        * test-data.scm: Added a test for new string style.

        * reader.cpp (readString): Added "hoge \ ... style string support.

        * scanner.re (scan): Added "hoge \ ... style string support.

2008-10-01  higepon  <higepon@users.sourceforge.jp>

        * Implemented all of Unicode procedures.

        * lib/mosh/unicode.ss: Added string-normalize-nfc and string-normalize-nfkc.

        * unicode/make-composition-exclusions-datum.scm : Added.

2008-09-30  higepon  <higepon@users.sourceforge.jp>

        * ArithmeticProcedures.cpp (scheme::minEx):
                                   (scheme::maxEx): Fixed bug.

        * lib/mosh/unicode.ss (string-normalize-nfd): Added.
                              (string-normalize-nfkd): Added.

2008-09-29  higepon  <higepon@users.sourceforge.jp>

        * library.scm (hashtable-for-each): Added.
                               (substring): Added.

        * unicode/make-canonical-decompose-datum.scm : Added.

2008-09-27  higepon  <higepon@users.sourceforge.jp>

        * lib/mosh/unicode.ss (string-ci=?, string-ci<?, string-ci>?)
                              (string-ci<=?): Added.

        * library.scm (string-compare, string<?, string>?, string<=?)
                      (string>=?): Added.

        * lib/mosh/unicode.ss (string-upcase, string-foldcase)
                              (string-downcase): Added.

                              (string-titlecase): Added from Ypsilon Scheme System.

2008-09-26  higepon  <higepon@users.sourceforge.jp>

        * TextualInputPort.cpp (hasPortPosition, hasSetPortPosition)
                               (portPosition, setPortPostion): Added.

        * Added lookahead-char procedure.

        * TextualInputPort.cpp (lookaheadChar): Added.

2008-09-25  higepon  <higepon@users.sourceforge.jp>

        * lib/mosh/unicode.ss : Added char-whitespace?, char-alphabetic?, char-upper-case?,
                                      char-lower-case?, char-title-case?, char-numeric?
                                      and char-general-category.

        * unicode/make-other-lowercase-property-datum.scm (main): Added.

        * unicode/make-other-uppercase-property-datum.scm (main): Added.

        * unicode/make-whitespace-property-datum.scm (main): Added.

        * unicode/make-other-alphabetic-datum.scm: Added for parsing PropList.txt.

2008-09-24  higepon  <higepon@users.sourceforge.jp>

        * lib/mosh/unicode.ss : Added char-ci=?, char-ci>=?, char-ci<=?, char-ci<? and char-ci>?.

        * lib/mosh/unicode.ss : Added char-upcase, char-downcase, char-titlecase and char-foldcase.

2008-09-23  higepon  <higepon@users.sourceforge.jp>

        * Makefile.am (MAINTAINERCLEANFILES): Added for faster compilation.

        * scanner.re (scan): Added DECIMAL_10 to UREAL_10.

        * lib/srfi/8.ss (internal-srfi-8): Addes srfi-8 (receive ...).

        * lib/mosh/unicode.ss (mosh): Added char-upcase/char-downcase.

2008-09-22  higepon  <higepon@users.sourceforge.jp>

        * StringProcedures.cpp (stringTonumberEx): Added base argument support.

2008-09-18  higepon  <higepon@users.sourceforge.jp>

        * scanner.re (currentToken): Replaced (read) to newer one which use re2c. It is much faster than it was.

        * Scanner.h (scheme): Fixed a GC bug.
                              I forgot to set super class of Scanner to gc.

2008-09-16  higepon  <higepon@users.sourceforge.jp>

        * ScannerHelper.cpp : Added.

        * test/reader.scm: Added for testing reader.

2008-09-15  higepon  <higepon@users.sourceforge.jp>

        * scanner.re (class ScannerHelper): Added new scanner using re2c.

2008-09-13  higepon  <higepon@users.sourceforge.jp>

        * reader.lex (): Added read #\x41 style character.

        * reader.cpp (read): Now we use new read supported by Flex/Bison.

2008-09-12  higepon  <higepon@users.sourceforge.jp>

        * CompilerProcedures.cpp (pass4FixupLabelCollect): Fixed wrong type cast.

        * Object.h (DECL_TO): Added assert for wrong type cast.

        * ErrorProcedures.cpp (raiseAfter): Fixed the bug of type.

2008-09-07  higepon  <higepon@users.sourceforge.jp>

        * UTF8Codec.cpp (readWholeString): Added.

2008-09-06  higepon  <higepon@users.sourceforge.jp>

        * Object-inl.h : Break all compilation dependencies.

2008-09-04  higepon  <higepon@users.sourceforge.jp>

        * reader.lex : Added.

        * reader.y : Added for new reader.

2008-09-01  higepon  <higepon@users.sourceforge.jp>

        * example/grass.scm (parse): Applied a patch by IRIE Shinsuke.

2008-08-29  higepon  <higepon@users.sourceforge.jp>

        * library.scm (list-sort): Ported R6RS sorting from Ypsilon Scheme System by Y.FUJITA, LittleWing Company.

2008-08-28  higepon  <higepon@users.sourceforge.jp>

        * 0.0.6 released.

2008-08-26  higepon  <higepon@users.sourceforge.jp>

        * library.scm (newline): fixed bug of (newline).

        * Rewrote error system for reader.

        * ErrorProcedures.cpp (scheme::callLexicalViolationAfter): Added.

        * read.cpp (read_bytevector): Added read bytevector support.

2008-08-24  higepon  <higepon@users.sourceforge.jp>

        * library.scm: Implmented all of R6RS Enumrations.

        * read.cpp (Scm_StringToNumber): Fixed reader bug.

2008-08-23  higepon  <higepon@users.sourceforge.jp>

        * library.scm : Implmented all of R6RS List utilities.

        * VM.cpp (VM::run): Fixed cal/cc for multiple values.

        * ArithmeticProcedures.cpp : Added max and min.

        * library.scm: Added partition, for-all, null*? and exists.

        * ArithmeticProcedures.cpp: Added.

2008-08-22  higepon  <higepon@users.sourceforge.jp>

        * psyntax.cpp (getBuiltinPsyntax): We now precompiled psyntax. It's load speed become much faster.

        * BuiltinSymbols.cpp : Improved for faster compilation for g++.

2008-08-20  higepon  <higepon@users.sourceforge.jp>

        * compiler.scm (tag?): Fixed the bug. use equal? instead of =.

        * scripts/gen-pre-compiled-faster-cpp.scm :
          Improved compilation speed for compiler.cpp, match.cpp.

        * Makefile.am (match.scmc): Improved compile time of match.scm -> match.cpp -> libmatch.a

2008-08-19  higepon  <higepon@users.sourceforge.jp>

        * Equivalent.cpp (equal): Added new version of equal.
                                  It terminates even even if its arguments contain cycles.
                                  It doesn't cause native stack overflow for long list.

2008-08-18  higepon  <higepon@users.sourceforge.jp>

        * read.cpp (read_internal): Added #, #` #,@ support.

        * lib/mosh/io/conditions.ss: Added for i/o-filename.

        * All of the internal errors are rewrote to error or assertion-violation.

2008-08-17  higepon  <higepon@users.sourceforge.jp>

        * scheme.cpp : Removed TypedVector.cpp

2008-08-16  higepon  <higepon@users.sourceforge.jp>

        * freeproc.cpp (scheme::procedurePEx): Removed typdevector stuff.

        * ProcedureMacro.h: Added.

        * RecordProcedures.cpp: Replaced all RAISE to assertion-violation and added tests for them.

2008-08-15  higepon  <higepon@users.sourceforge.jp>

        * ViolationProcedures.cpp (scheme::throwEx): Added (throw ...) procedure.

        * tools/psyntax-r6rs/psyntax/main-mosh.ss (psyntax): Defined default exception handler.

2008-08-14  higepon  <higepon@users.sourceforge.jp>

        * Fixed with-exception-handler, raise, assertion-violation.

        * Passed hashtables test of R6RS test suite.

        * ViolationProcedures.cpp: Added.

        * library.scm (exists): Fixed bug of (exists proc lst).

        * VM.cpp (run): Added Object Pointer type checking for debug build.

                      : Rewrote apply.

2008-08-13  higepon  <higepon@users.sourceforge.jp>

        * library.scm (make-parameter): Added SRFI-39 Parameter Objects to Mosh core.

2008-08-12  higepon  <higepon@users.sourceforge.jp>

        * Added dynamic-wind. It works well.

        * VM.cpp (VM::run): Fixed bug of recieve from (values).

2008-08-08  higepon  <higepon@users.sourceforge.jp>

        * library.scm (expt): Addes expt.

        * r6rs-test-suite/Makefile (test): Added r6rs-test-suite from PLT Scheme.

        * Makefile.am (test): Added R6RS tests.

2008-08-07  higepon  <higepon@users.sourceforge.jp>

        * Implemented R6RS Conditions.

2008-08-05  higepon  <higepon@users.sourceforge.jp>

        * freeproc.cpp (scheme::assertionViolationEx): added assertion-violation.

        * Implemented R6RS Records "Syntactic Layer".

        * r6rs-examples/record-test.ss: Added R6RS Records test.

        * Implemented R6RS Records "Inspection".

2008-08-04  higepon  <higepon@users.sourceforge.jp>

        * Implemented R6RS Records "Procedural Layer".

2008-08-01  higepon  <higepon@users.sourceforge.jp>

        * example/grass.scm: Applied a patch by IRIE Shinsuke.

        * VM.cpp (VM): Applied a patch for READ_CHAR by IRIE Shinsuke.

        * Record.h: Added.

        * RecordTypeDescriptor.h: Added.

        * Callable.h : Added.

2008-07-25  higepon  <higepon@users.sourceforge.jp>

        * Implemented all of hashtable procedures!

        * string-ci-hash, symbol-hash, equal-hash.

        * hashtable-clear!, hashtable-entries, hashtable-hash-function, hashtable-equivalence-function.

        * library.scm : hashtable-update!, hashtable-copy and hashtable-mutable?.

        * free-vars.scm : Added hashtable-delete!, hashtable-contains?.

2008-07-24  higepon  <higepon@users.sourceforge.jp>

        * free-vars.scm : Added (hashtable? ...) and (hashtable-size ...).

        * HashTableProceduures.cpp : Added (hash-string).

        * HashTableProceduures.h: Added.

        * HashTableProceduures.cpp: Added.

2008-07-22  higepon  <higepon@users.sourceforge.jp>

        * EqHashTable.h : Added (eq-hash ...).

        * GenericMap.h: Added.

        * GenericHashTable.h (scheme): Added.

        * HashTable.h (scheme): Added for Generic HashTable

2008-07-18  higepon  <higepon@users.sourceforge.jp>

        *  0.0.5 released.

2008-07-16  higepon  <higepon@users.sourceforge.jp>

        * library.scm: Removed CGI library from library.scm, it moved to r6rs-examples/ directory.

        * tools/psyntax-r6rs/psyntax-buildscript-mosh.ss : Added library rules.

        * r6rs-examples/cgi.ss: Rewrote cgi library with R6RS form.

        * r6rs-examples/lambda/wiki.ss: Rewrote lambda wiki with R6RS form.

2008-07-15  higepon  <higepon@users.sourceforge.jp>

        * freeproc.cpp: Added extern char** environ.

2008-07-13  higepon  <higepon@users.sourceforge.jp>

        * freeproc.cpp : Added set-symbol-value and symbol-value for psyntax.

        * VM.cpp (VM::callClosure3): Added for make-custom-binary-input-port.

2008-07-12  higepon  <higepon@users.sourceforge.jp>

        * Regexp.cpp (Regexp::replaceAll): Fixed finite loop.

        * freeproc.cpp (scheme::getEnvironmentVariablesEx): Added get-environment-variables.

        * tools/psyntax-r6rs/psyntax-buildscript-mosh.ss (identifier->library-map): Added for Mosh.

        * freeproc.h (scheme): renamed sys-getenv -> get-environment-variable.

        * freeproc.cpp (scheme::errorEx): Improved message for (error ...).

        * main.cpp (main): Added -b "R6RS batch mode" using psyntax.

        * VM.cpp (VM::getStackTrace): Fixed stack trace bug for <subr>.

        * freeproc.cpp (scheme::vectorPEx): Added vector?.

        * Added r6rs-test directory.

        * library.scm (string): Added document of (string ...).

        * freeproc.cpp (scheme::stringEx): Added (string ...).

2008-07-11  higepon  <higepon@users.sourceforge.jp>

        * match.cpp: pre-compiled.

2008-07-10  higepon  <higepon@users.sourceforge.jp>

        * CompilerProcedures.cpp (labelEx): Moved $label to C++.

2008-07-09  higepon  <higepon@users.sourceforge.jp>

        * compiler.scm (pass3/find-free): locals, can-frees and frees becomes list of symbols(used to be list of lvars).

2008-07-07  higepon  <higepon@users.sourceforge.jp>

        * compiler.scm (merge-insn): Moved merge-insn to C++.

2008-07-05  higepon  <higepon@users.sourceforge.jp>

        * VM.cpp (VM::run): RE added "APPEND2" instruction for perfomance.

        * scheme.h (scheme): inlined car(), cdr(), cons(), makeClosure().

2008-07-04  higepon  <higepon@users.sourceforge.jp>

        * compiler.scm (pass3/compile-refer, pass1/find-symbol-in-lvars): Rewrote in C++ for perfomance.

        * CompilerProcedures.h: Added procedures for compiler.

        * compiler.scm (pass3/add-can-frees2): Improved very slow (append2 ...) call on compiler.

2008-07-03  higepon  <higepon@users.sourceforge.jp>

        * CodeBuilder.h (scheme): use ObjectVector instead of gc_vector<Object, gc_allocator<Object> > for perfomance.

        * freeproc.cpp (listTovectorEx): Added for perfomance.

2008-07-02  higepon  <higepon@users.sourceforge.jp>

        * compiler.scm (pass3/$asm): Rewrote internal define to global define for perfomance.

2008-07-01  higepon  <higepon@users.sourceforge.jp>

        * freeproc.cpp (lengthEx): Rewrote (length ...) in C++ for perfomance.

        * compiler.scm (pass4/fixup-labels): Rewrote in C++ for perfomance.

2008-06-30  higepon  <higepon@users.sourceforge.jp>

        * VM.cpp (run): Improved cprocedure call speed.

2008-06-28  higepon  <higepon@users.sourceforge.jp>

        * Added (eq-hashtable-copy ht).

        * compiler.scm: removed set-union and set-intersect.


        * compiler.scm (pass3/$call): Changed (%set-union can-frees vars) => (append2 can-frees vars) for perfomance. (thx! koguro)

        * scheme.cpp (Object::cons): comment out source info copy. This made mosh very slow.

        * compiler.scm (pass3/find-free): Removed unnecesary append.

2008-06-26  higepon  <higepon@users.sourceforge.jp>

        * Improved compilaion speed on pass3 phase.

        * freeproc.cpp : Added (make-code-builder), (code-builder-put! cb o),
                               (code-builder-append cb1 cb2) and (code-builder-emit cb).

        * CodeBuilder.h (scheme): Added CodeBuilder object used for more efficient compilation.

2008-06-23  higepon  <higepon@users.sourceforge.jp>

        * library.scm : Added xcons, make-list, list-tabulate, list-copy, list=, split-at, split-at!, not-pair?
                        last-pair, last, circular-list, proper-list?, circular-list? and dotted-list?.

2008-06-20  higepon  <higepon@users.sourceforge.jp>

        * library.scm : Added take, drop, take!, take-right, drop-right
                            , drop-right!, integer?
                            , fifth, sixth, seventh, eighth, ninth and tenth

2008-06-19  higepon  <higepon@users.sourceforge.jp>

        * Pair.h (scheme): Added append(Object l, Object o) for (append ...).

        * compiler.scm (merge-insn): Added (not 'CONSTANT_PUSH) for PUSH_FRAME.

        * VM.cpp (VM::run): Removed APPEND instruction, it is buggy. We use appendEx instead.

2008-06-18  higepon  <higepon@users.sourceforge.jp>

        * main.cpp (main): Added -l option.

        * VM.cpp (VM::storeCallSample): Improved profiler results.

2008-06-17  higepon  <higepon@users.sourceforge.jp>

        * library.scm (string->lines): Added string->lines procedure.
                         (filter-map): Added filter-map, car+cdr (SRFI-1).
                                     : Added map-with-index.

        * Port.cpp (FileBinaryInputPort::FileBinaryInputPort): Fixed file open error condition.

    * VM.cpp (VM::applyClosure): Improved apply procedure. It used to use C stack, so changed not to use C stack.

2008-06-16  higepon  <higepon@users.sourceforge.jp>

    * freeproc.cpp : Fixed (exit) procedure. thx leque.

    * freeproc.cpp (scheme::callProcessEx): Added (call-process "ls").

    * compiler.scm: Improved stack trace, showing file and lineno for precompiled code.

    * scripts/pp.scm: Added for precompiled code.

2008-06-15  higepon  <higepon@users.sourceforge.jp>

    * free-vars.scm (*free-vars*): Added set-source-info for compiler.

2008-06-11  higepon  <higepon@users.sourceforge.jp>

    * library.scm (cons*): Added cons*.

    * freeproc.cpp: Added char>=?, char>? and char<=? and char<?.

    * library.scm (sort!): Fixed SEGV bug.
                           In library.scm, we can't use do macro.
                           Because do macro depend on match macro.

2008-06-10  higepon  <higepon@users.sourceforge.jp>

    * freeproc.cpp (scheme::dynamicWindEx): Added dynamic-wind. It's dummy for psyntax.pp.

2008-06-09  higepon  <higepon@users.sourceforge.jp>

    * VM.cpp : Rewrote multiple values support.

2008-06-06  higepon  <higepon@users.sourceforge.jp>

        * example/grass.scm (make-app): Added Grass interpreter.

2008-06-03  higepon  <higepon@users.sourceforge.jp>

        * test-data.scm (call-with-values): Fixed the bug of (call-with-values (lambda () (values 1 2)) cons).

        * freeproc.cpp (scheme::applyEx): Added argument check.

        * scheme.h (isCallable): Added for apply procedure.

2008-06-02  higepon  <higepon@users.sourceforge.jp>

        * Pair.h (scheme): Rewrote cloneList recut to loop.

        * repl.scm (repl): Added EOF handling for Ctrl-D.

        * VM.cpp (VM::load): Added TRY and CATCH macro.

2008-05-30  higepon  <higepon@users.sourceforge.jp>

        * Port.cpp (TextualOutputPort::putPair): Fixed bug of (write '(quote)).

2008-05-29  higepon  <higepon@users.sourceforge.jp>

        * freeproc.cpp : Added load for internal use.

2008-05-28  higepon  <higepon@users.sourceforge.jp>

        * library.scm : Added procedure?, with-input-from-file.

2008-05-26  higepon  <higepon@users.sourceforge.jp>

        * Fixed case bug (thx leque).

        * compiler.scm (do): Added do macro using match.

        * read.cpp (Scm_StringToNumber): Fixed the bug for '... .
                                         strtol accept "..." and returns 0.

        * freeproc.cpp (scheme::macroexpandEx): Added macroexpand procedure.

2008-05-24  higepon  <higepon@users.sourceforge.jp>

        * match.scm: Added Andrew Wright's match.

        * library.scm : Added (list? obj) procedure.

        * library.scm (string-ref): Added (string-ref s k) procedure.

2008-05-23  higepon  <higepon@users.sourceforge.jp>

        * Added div procedure and some tests.

        * Fixed the bug of mod procedure and added some tests. (thx leque)

2008-05-22  higepon  <higepon@users.sourceforge.jp>

        * Added (exit) procedure.

        * Added profiler.
          With -p option, you can enable profiler.

2008-05-21  higepon  <higepon@users.sourceforge.jp>

        * library.scm (vector-for-each): Added (vector-for-each ...), Added (hash-table-for-each ...).

        * freeproc.cpp (scheme::hashTableKeysEx): Added (hash-table-keys ...)

        * macro.scm: Removed macro.scm.

        * vm.scm: Added pre-compiled macro support.
                  Only for top level macro defined at library.scm.
2008-05-19  higepon  <higepon@users.sourceforge.jp>

        * 0.0.3 released.

        * library.scm : Added for-all.


        * library.scm (even?): Added even? defined at Base Library.

        * freeproc.cpp : Added modulo procedure (mod a b).

        * VM.cpp : Added division support for Integer(Fixnum).

        * freeproc.cpp (scheme::applyEx): Fixed apply bug.

2008-05-18  higepon  <higepon@users.sourceforge.jp>

        * Added typed-vector for R6RS Record base.

        * TypedVector.h : Added.

2008-05-17  higepon  <higepon@users.sourceforge.jp>

        * freeproc.cpp (scheme::raiseContinuableEx): Added (raise-continuable ...).

        * scripts/gen-test.scm (print-test): Added mosh-only syntax, it is used for tests only for mosh.

        * macro.scm (guard): Added guard macro and document.

        * VM.cpp (VM::withExceptionHandler): Added with-exception-handler and document.

        * library.scm (raise): Added (raise ...) document.

        * Added (raise obj) procedure.

        * VM.cpp (VM::showStackTrace): Fixed SEGV with stack overflow.

        * Regexp.cpp: Fixed Regexp endian problem by masa_edw.

        * VM.cpp : Changed call frame structure, SEGV with stack trace fixed.

2008-05-15  higepon  <higepon@users.sourceforge.jp>

        * compiler.scm (pass1/sexp->iform): Fixed, (+) => 0, (*) => 1, thx leque.

2008-05-14  higepon  <higepon@users.sourceforge.jp>

        * compiler.scm (cond->if): Fixed the bug when cond clause like (cond ((3))).

        * library.scm (REPL): Added REPL.

        * freeproc.cpp (scheme::evalEx): Added (eval ...). Currently second argument of eval is ignored.

        * 0.0.2 released.

        * Symbol.h (scheme): OS X build patch by mesa_edw.

2008-05-13  higepon  <higepon@users.sourceforge.jp>

        * 0.0.1 released.<|MERGE_RESOLUTION|>--- conflicted
+++ resolved
@@ -1,38 +1,6 @@
-<<<<<<< HEAD
-2009-11-22  higepon  <higepon@users.sourceforge.jp>
-
-	* scripts/gen-insn-definitions.scm: Added.
-
-	* library.scm (for-each-with-index): Added for-each-with-index to (mosh) library.
-
-	* Added instruction->integer.1TextualOutputPort.cpp (TextualOutputPort::print): Added print code for Gloc.
-
-2009-11-21  higepon  <higepon@users.sourceforge.jp>
-
-	* Rewrote disasm.
-
-	* Added closure->list, instruction->symbol and instruction?.
-
-	These are used for disasm and jit.
-
-2009-10-30  higepon  <higepon@users.sourceforge.jp>
-
-	* JIT-ted (fib n) works.
-
-2009-10-28  higepon  <higepon@users.sourceforge.jp>
-
-	* lib/mosh/jit/jit-impl.ss (ext-reg?): Fixed bug.
-
-2009-10-26  higepon  <higepon@users.sourceforge.jp>
-
-	* JIT-ted (fib 1) => 1 works.
-
-	* .gdbinit: Added for debugging JIT.
-=======
 2009-11-29  higepon  <higepon@users.sourceforge.jp>
 
 	* lib/psyntax/Makefile: Added code for saving psyntax.scm to svn.
->>>>>>> aac05ce7
 
 2009-11-27  higepon  <higepon@users.sourceforge.jp>
 
@@ -53,6 +21,22 @@
 	SAVE_REGISTERS used to save sp_ and fp_, but this will be broken when stack is expanded automatically.
 	So we save the offset of them.
 
+2009-11-22  higepon  <higepon@users.sourceforge.jp>
+
+	* scripts/gen-insn-definitions.scm: Added.
+
+	* library.scm (for-each-with-index): Added for-each-with-index to (mosh) library.
+
+	* Added instruction->integer.1TextualOutputPort.cpp (TextualOutputPort::print): Added print code for Gloc.
+
+2009-11-21  higepon  <higepon@users.sourceforge.jp>
+
+	* Rewrote disasm.
+
+	* Added closure->list, instruction->symbol and instruction?.
+
+	These are used for disasm and jit.
+
 2009-11-17  higepon  <higepon@users.sourceforge.jp>
 
 	* lib/srfi/%3a42/eager-comprehensions.sls (srfi): Added missing import.
@@ -108,6 +92,20 @@
 	* Compnum.h : Fixed expt for exact numbers. Issue 111 pointed out by Iceland.Gyrfalcon.
 
 	* lib/mosh/ffi.ss : Added size-of-float and size-of-double. Issue 108 pointed out by mrc.mgg.
+
+2009-10-30  higepon  <higepon@users.sourceforge.jp>
+
+	* JIT-ted (fib n) works.
+
+2009-10-28  higepon  <higepon@users.sourceforge.jp>
+
+	* lib/mosh/jit/jit-impl.ss (ext-reg?): Fixed bug.
+
+2009-10-26  higepon  <higepon@users.sourceforge.jp>
+
+	* JIT-ted (fib 1) => 1 works.
+
+	* .gdbinit: Added for debugging JIT.
 
 2009-10-23  higepon  <higepon@users.sourceforge.jp>
 
